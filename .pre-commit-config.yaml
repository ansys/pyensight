--- conflicted
+++ resolved
@@ -1,5 +1,4 @@
 repos:
-<<<<<<< HEAD
 
 - repo: https://github.com/psf/black
   rev: 23.3.0
@@ -37,6 +36,7 @@
     - -r
     - -x
     - venv/*, tests/*
+    additional_dependencies: [pbr]
 
 - repo: https://github.com/pre-commit/mirrors-mypy
   rev: v1.3.0
@@ -60,59 +60,4 @@
   hooks:
   - id: add-license-headers
     args:
-    - --start_year=2022
-=======
-  - repo: https://github.com/psf/black
-    rev: 23.3.0  # IF VERSION CHANGES --> MODIFY "blacken-docs" MANUALLY AS WELL!!
-    hooks:
-      - id: black
-
-  - repo: https://github.com/pycqa/isort
-    rev: 5.12.0
-    hooks:
-      - id: isort
-
-  - repo: https://github.com/PyCQA/flake8
-    rev: 6.0.0
-    hooks:
-      - id: flake8
-
-  - repo: https://github.com/codespell-project/codespell
-    rev: v2.2.6
-    hooks:
-      - id: codespell
-        additional_dependencies: ["tomli"]
-        args: ["--ignore-words", "doc/styles/config/vocabularies/ANSYS/accept.txt"]
-
-  - repo: https://github.com/PyCQA/bandit
-    rev: 1.7.5
-    hooks:
-      - id: bandit
-        # args not working with pyproject.toml
-        args: [
-            -lll,
-            -n, "3",
-            -r,
-            -x, "venv/*, tests/*"
-        ]
-        additional_dependencies: [pbr]
-
-  - repo: https://github.com/pre-commit/mirrors-mypy
-    rev: v1.3.0
-    hooks:
-    -   id: mypy
-        # Exclude only works here, not in config files
-        exclude: "tests/|doc/|src/ansys/pyensight/core/exts/|exts/"
-
-
-  - repo: https://github.com/pre-commit/pre-commit-hooks
-    rev: v4.4.0
-    hooks:
-    - id: check-merge-conflict
-    - id: debug-statements
-    - id: check-yaml
-    - id: trailing-whitespace
-    - id: check-added-large-files
-      exclude: "src/ansys/pyensight/core/exts/[^\/]+/data/|exts/[^\/]+/data/"
-    - id: check-case-conflict
->>>>>>> a35dfbe5
+    - --start_year=2022