--- conflicted
+++ resolved
@@ -42,15 +42,5 @@
     hooks:
       - id: bandit
         require_serial: true
-<<<<<<< HEAD
-        types: [ python ]
-        args: [
-            -lll,
-            -n, "3",
-            -r,
-            -x, "venv/*,src/ansys/api/*,src/ansys/pyensight/ensight_api.py,setup.py,tests/*,codegen/*"
-        ]
-=======
         entry: bandit -lll -n 3 -r -x "venv/*,src/ansys/api/*,src/ansys/pyensight/ensight_api.py,setup.py,tests/*,codegen/*"
         types: [ python ]
->>>>>>> 09dfac8e
