.. _rest_api:


********
REST API
********

An EnSight session started using PyEnSight may enable the direct REST API.
This API allows Javascript code to directly access the EnSight Python APIs.
The API is only available in versions of EnSight from the 2024 R1 release
and beyond.  The API is enabled using the ``enable_rest_api=True`` keyword
to the Launcher() subclass ctor.


.. note::

    **The information here is for informational purposes only. The API has
    been defined, but is not currently enabled in EnSight. It will be
    released in 2024 R1**


Enabling the API via PyEnSight
------------------------------

The REST API service can be started via the pyensight LocalLauncher::

<<<<<<< HEAD
    from ansys.pyensight.core import LocalLauncher
    s = LocalLauncher(enable_rest_api=True).start()
    s.load_data(f"{s.cei_home}/ensight{s.cei_suffix}/data/cube/cube.case")
    print(f"http://{s.hostname}:{s.html_port}/ensight/v1/{s.secret_key}/eval")
=======
    >>> from ansys.pyensight import LocalLauncher
    >>> s = LocalLauncher(enable_rest_api=True).start()
    >>> s.load_data(f"{s.cei_home}/ensight{s.cei_suffix}/data/cube/cube.case")
    >>> uri_base = f"http://{s.hostname}:{s.html_port}/ensight/v1/{s.secret_key}"
>>>>>>> c4e93e62


The base uri will look something like this (the port and GUID will vary):
``http://127.0.0.1:36474/ensight/v1/b7c04700-0a27-11ee-be68-381428170733``.


Basic REST API
--------------

The string from the previous example can be used via Python ``requests`` to execute REST calls::

    >>> import requests
    >>> requests.put(uri_base+"/eval", json="ensight.objs.core.PARTS").json()
    ['@ENSOBJ=1022@']
    >>> requests.put(uri_base+"/eval", json="ensight.objs.core.PARTS", params=dict(returns="DESCRIPTION,VISIBLE")).json()
    [['Computational mesh', True]]


Will use the REST API to run the command: ``ensight.objs.core.PARTS`` and output
something like: ``['@ENSOBJ=1022@']``, a reference to object 1022.  When the query
option ``returns`` is used to return the DESCRIPTION and VISIBLE attributes.  In that
case, the output for the second PUT is: ``[['Computational mesh', True]]``.

.. note::

    Examples here leverage Python requests to execute REST calls, but any mechanism can be
    used: curl, swagger, etc.  The intended use of the API is via JavaScript using fetch() from
    within a web page, making it possible to control and interact with a PyEnSight launched
    EnSight instance directly from the browser.  Moreover, both PyEnSight and REST calls can
    be used to talk to the same EnSight session, making it possible to communicate between
    browser JavaScript and PyEnSight Python scripts, using the EnSight instance as
    a common communication hub.


Remote Python functions
-----------------------

Continuing the example, the REST api can be used to define a Python function in the
remote EnSight session.  First we define the function::

    >>> foo_src = "def foo(n:int = 1):\n return list(numpy.random.rand(n))\n"
    >>> requests.put(uri_base+"/def_func/myapp/foo", json=foo_src, params=dict(imports="numpy"))
    <Response [200]>


This will use the provided function source code to define a function named ``foo`` in the ``myapp``
namespace.  The function being defined should use keywords only, no positional arguments.
Note: if the namespace does not exist, it will be created.   Also, the function
makes use of the ``numpy`` module.  A function must either import the module inside of the
function or include the names of the modules in the ``imports`` query options as a comma
separated list of module names.  Numpy arrays do not directly support serialization to JSON,
hence the use of list() for the returned value.

Once the function has been defined, it may be called like this::

    >>> requests.put(uri_base+"/call_func/myapp/foo", json=dict(n=3)).json()
    [0.2024879142048186, 0.7627361155568255, 0.6102904199228575]


The returned JSON is a list of 3 random floating point numbers.


Direct commands
---------------

The native API can be called directly using the REST API::

    >>> requests.put(uri_base+"/cmd/ensight.view_transf.rotate", json=[5.2,10.4,0]).json()
    0


The EnSight view will rotate accordingly.  The object API can be called directly as well.
Object attributes can be get/set in various forms on single objects or lists of objects::

    >>> requests.get(uri_base+"/ensobjs/ensight.objs.core/PARTS").json()
    ['@ENSOBJ=1022@']
    >>> requests.get(uri_base+"/ensobjs/ensight.objs.core/PARTS", params=dict(returns="VISIBLE,__OBJID__")).json()
    [[True, 1022]]
    >>> requests.put(uri_base+"/ensobjs/1022/VISIBLE", json=False)
    <Response [200]>
    >>> requests.put(uri_base+"/ensobjs/setattrs", json=dict(objects=["1022"], values=dict(VISIBLE=False)))
    <Response [200]>
    >>> requests.put(uri_base+"/ensobjs/getattrs", json=[1022], params=dict(returns="DESCRIPTION,VISIBLE")).json()
    {'1022': ['Computational mesh', False]}
    >>> requests.put(uri_base+"/eval", json="ensight.objs.core").json()
    '@ENSOBJ=220@'
    >>> requests.put(uri_base+"/eval", json="ensight.objs.core", params=dict(returns="__OBJID__")).json()
    220


Objects can be specified by name (``ensight.objs.core``) by number (``220``) and any attribute
of the objects can be returned in a single call, reducing the number of REST calls needed
for complex operations.


REST API Reference
------------------

The REST API display here is a bit simplistic, but the OpenAPI yaml description of the
API (appropriate for use with `Swagger <https://editor.swagger.io/>`_), can be
downloaded `here <https://ensight.docs.pyansys.com/dev/_static/ensight_rest_v1.yaml>`_.


.. openapi:: ensight_rest_v1.yaml
    :examples:

<|MERGE_RESOLUTION|>--- conflicted
+++ resolved
@@ -1,143 +1,136 @@
-.. _rest_api:
-
-
-********
-REST API
-********
-
-An EnSight session started using PyEnSight may enable the direct REST API.
-This API allows Javascript code to directly access the EnSight Python APIs.
-The API is only available in versions of EnSight from the 2024 R1 release
-and beyond.  The API is enabled using the ``enable_rest_api=True`` keyword
-to the Launcher() subclass ctor.
-
-
-.. note::
-
-    **The information here is for informational purposes only. The API has
-    been defined, but is not currently enabled in EnSight. It will be
-    released in 2024 R1**
-
-
-Enabling the API via PyEnSight
-------------------------------
-
-The REST API service can be started via the pyensight LocalLauncher::
-
-<<<<<<< HEAD
-    from ansys.pyensight.core import LocalLauncher
-    s = LocalLauncher(enable_rest_api=True).start()
-    s.load_data(f"{s.cei_home}/ensight{s.cei_suffix}/data/cube/cube.case")
-    print(f"http://{s.hostname}:{s.html_port}/ensight/v1/{s.secret_key}/eval")
-=======
-    >>> from ansys.pyensight import LocalLauncher
-    >>> s = LocalLauncher(enable_rest_api=True).start()
-    >>> s.load_data(f"{s.cei_home}/ensight{s.cei_suffix}/data/cube/cube.case")
-    >>> uri_base = f"http://{s.hostname}:{s.html_port}/ensight/v1/{s.secret_key}"
->>>>>>> c4e93e62
-
-
-The base uri will look something like this (the port and GUID will vary):
-``http://127.0.0.1:36474/ensight/v1/b7c04700-0a27-11ee-be68-381428170733``.
-
-
-Basic REST API
---------------
-
-The string from the previous example can be used via Python ``requests`` to execute REST calls::
-
-    >>> import requests
-    >>> requests.put(uri_base+"/eval", json="ensight.objs.core.PARTS").json()
-    ['@ENSOBJ=1022@']
-    >>> requests.put(uri_base+"/eval", json="ensight.objs.core.PARTS", params=dict(returns="DESCRIPTION,VISIBLE")).json()
-    [['Computational mesh', True]]
-
-
-Will use the REST API to run the command: ``ensight.objs.core.PARTS`` and output
-something like: ``['@ENSOBJ=1022@']``, a reference to object 1022.  When the query
-option ``returns`` is used to return the DESCRIPTION and VISIBLE attributes.  In that
-case, the output for the second PUT is: ``[['Computational mesh', True]]``.
-
-.. note::
-
-    Examples here leverage Python requests to execute REST calls, but any mechanism can be
-    used: curl, swagger, etc.  The intended use of the API is via JavaScript using fetch() from
-    within a web page, making it possible to control and interact with a PyEnSight launched
-    EnSight instance directly from the browser.  Moreover, both PyEnSight and REST calls can
-    be used to talk to the same EnSight session, making it possible to communicate between
-    browser JavaScript and PyEnSight Python scripts, using the EnSight instance as
-    a common communication hub.
-
-
-Remote Python functions
------------------------
-
-Continuing the example, the REST api can be used to define a Python function in the
-remote EnSight session.  First we define the function::
-
-    >>> foo_src = "def foo(n:int = 1):\n return list(numpy.random.rand(n))\n"
-    >>> requests.put(uri_base+"/def_func/myapp/foo", json=foo_src, params=dict(imports="numpy"))
-    <Response [200]>
-
-
-This will use the provided function source code to define a function named ``foo`` in the ``myapp``
-namespace.  The function being defined should use keywords only, no positional arguments.
-Note: if the namespace does not exist, it will be created.   Also, the function
-makes use of the ``numpy`` module.  A function must either import the module inside of the
-function or include the names of the modules in the ``imports`` query options as a comma
-separated list of module names.  Numpy arrays do not directly support serialization to JSON,
-hence the use of list() for the returned value.
-
-Once the function has been defined, it may be called like this::
-
-    >>> requests.put(uri_base+"/call_func/myapp/foo", json=dict(n=3)).json()
-    [0.2024879142048186, 0.7627361155568255, 0.6102904199228575]
-
-
-The returned JSON is a list of 3 random floating point numbers.
-
-
-Direct commands
----------------
-
-The native API can be called directly using the REST API::
-
-    >>> requests.put(uri_base+"/cmd/ensight.view_transf.rotate", json=[5.2,10.4,0]).json()
-    0
-
-
-The EnSight view will rotate accordingly.  The object API can be called directly as well.
-Object attributes can be get/set in various forms on single objects or lists of objects::
-
-    >>> requests.get(uri_base+"/ensobjs/ensight.objs.core/PARTS").json()
-    ['@ENSOBJ=1022@']
-    >>> requests.get(uri_base+"/ensobjs/ensight.objs.core/PARTS", params=dict(returns="VISIBLE,__OBJID__")).json()
-    [[True, 1022]]
-    >>> requests.put(uri_base+"/ensobjs/1022/VISIBLE", json=False)
-    <Response [200]>
-    >>> requests.put(uri_base+"/ensobjs/setattrs", json=dict(objects=["1022"], values=dict(VISIBLE=False)))
-    <Response [200]>
-    >>> requests.put(uri_base+"/ensobjs/getattrs", json=[1022], params=dict(returns="DESCRIPTION,VISIBLE")).json()
-    {'1022': ['Computational mesh', False]}
-    >>> requests.put(uri_base+"/eval", json="ensight.objs.core").json()
-    '@ENSOBJ=220@'
-    >>> requests.put(uri_base+"/eval", json="ensight.objs.core", params=dict(returns="__OBJID__")).json()
-    220
-
-
-Objects can be specified by name (``ensight.objs.core``) by number (``220``) and any attribute
-of the objects can be returned in a single call, reducing the number of REST calls needed
-for complex operations.
-
-
-REST API Reference
-------------------
-
-The REST API display here is a bit simplistic, but the OpenAPI yaml description of the
-API (appropriate for use with `Swagger <https://editor.swagger.io/>`_), can be
-downloaded `here <https://ensight.docs.pyansys.com/dev/_static/ensight_rest_v1.yaml>`_.
-
-
-.. openapi:: ensight_rest_v1.yaml
-    :examples:
-
+.. _rest_api:
+
+
+********
+REST API
+********
+
+An EnSight session started using PyEnSight may enable the direct REST API.
+This API allows Javascript code to directly access the EnSight Python APIs.
+The API is only available in versions of EnSight from the 2024 R1 release
+and beyond.  The API is enabled using the ``enable_rest_api=True`` keyword
+to the Launcher() subclass ctor.
+
+
+.. note::
+
+    **The information here is for informational purposes only. The API has
+    been defined, but is not currently enabled in EnSight. It will be
+    released in 2024 R1**
+
+
+Enabling the API via PyEnSight
+------------------------------
+
+The REST API service can be started via the pyensight LocalLauncher::
+
+    >>> from ansys.pyensight.core import LocalLauncher
+    >>> s = LocalLauncher(enable_rest_api=True).start()
+    >>> s.load_data(f"{s.cei_home}/ensight{s.cei_suffix}/data/cube/cube.case")
+    >>> uri_base = f"http://{s.hostname}:{s.html_port}/ensight/v1/{s.secret_key}"
+
+
+The base uri will look something like this (the port and GUID will vary):
+``http://127.0.0.1:36474/ensight/v1/b7c04700-0a27-11ee-be68-381428170733``.
+
+
+Basic REST API
+--------------
+
+The string from the previous example can be used via Python ``requests`` to execute REST calls::
+
+    >>> import requests
+    >>> requests.put(uri_base+"/eval", json="ensight.objs.core.PARTS").json()
+    ['@ENSOBJ=1022@']
+    >>> requests.put(uri_base+"/eval", json="ensight.objs.core.PARTS", params=dict(returns="DESCRIPTION,VISIBLE")).json()
+    [['Computational mesh', True]]
+
+
+Will use the REST API to run the command: ``ensight.objs.core.PARTS`` and output
+something like: ``['@ENSOBJ=1022@']``, a reference to object 1022.  When the query
+option ``returns`` is used to return the DESCRIPTION and VISIBLE attributes.  In that
+case, the output for the second PUT is: ``[['Computational mesh', True]]``.
+
+.. note::
+
+    Examples here leverage Python requests to execute REST calls, but any mechanism can be
+    used: curl, swagger, etc.  The intended use of the API is via JavaScript using fetch() from
+    within a web page, making it possible to control and interact with a PyEnSight launched
+    EnSight instance directly from the browser.  Moreover, both PyEnSight and REST calls can
+    be used to talk to the same EnSight session, making it possible to communicate between
+    browser JavaScript and PyEnSight Python scripts, using the EnSight instance as
+    a common communication hub.
+
+
+Remote Python functions
+-----------------------
+
+Continuing the example, the REST api can be used to define a Python function in the
+remote EnSight session.  First we define the function::
+
+    >>> foo_src = "def foo(n:int = 1):\n return list(numpy.random.rand(n))\n"
+    >>> requests.put(uri_base+"/def_func/myapp/foo", json=foo_src, params=dict(imports="numpy"))
+    <Response [200]>
+
+
+This will use the provided function source code to define a function named ``foo`` in the ``myapp``
+namespace.  The function being defined should use keywords only, no positional arguments.
+Note: if the namespace does not exist, it will be created.   Also, the function
+makes use of the ``numpy`` module.  A function must either import the module inside of the
+function or include the names of the modules in the ``imports`` query options as a comma
+separated list of module names.  Numpy arrays do not directly support serialization to JSON,
+hence the use of list() for the returned value.
+
+Once the function has been defined, it may be called like this::
+
+    >>> requests.put(uri_base+"/call_func/myapp/foo", json=dict(n=3)).json()
+    [0.2024879142048186, 0.7627361155568255, 0.6102904199228575]
+
+
+The returned JSON is a list of 3 random floating point numbers.
+
+
+Direct commands
+---------------
+
+The native API can be called directly using the REST API::
+
+    >>> requests.put(uri_base+"/cmd/ensight.view_transf.rotate", json=[5.2,10.4,0]).json()
+    0
+
+
+The EnSight view will rotate accordingly.  The object API can be called directly as well.
+Object attributes can be get/set in various forms on single objects or lists of objects::
+
+    >>> requests.get(uri_base+"/ensobjs/ensight.objs.core/PARTS").json()
+    ['@ENSOBJ=1022@']
+    >>> requests.get(uri_base+"/ensobjs/ensight.objs.core/PARTS", params=dict(returns="VISIBLE,__OBJID__")).json()
+    [[True, 1022]]
+    >>> requests.put(uri_base+"/ensobjs/1022/VISIBLE", json=False)
+    <Response [200]>
+    >>> requests.put(uri_base+"/ensobjs/setattrs", json=dict(objects=["1022"], values=dict(VISIBLE=False)))
+    <Response [200]>
+    >>> requests.put(uri_base+"/ensobjs/getattrs", json=[1022], params=dict(returns="DESCRIPTION,VISIBLE")).json()
+    {'1022': ['Computational mesh', False]}
+    >>> requests.put(uri_base+"/eval", json="ensight.objs.core").json()
+    '@ENSOBJ=220@'
+    >>> requests.put(uri_base+"/eval", json="ensight.objs.core", params=dict(returns="__OBJID__")).json()
+    220
+
+
+Objects can be specified by name (``ensight.objs.core``) by number (``220``) and any attribute
+of the objects can be returned in a single call, reducing the number of REST calls needed
+for complex operations.
+
+
+REST API Reference
+------------------
+
+The REST API display here is a bit simplistic, but the OpenAPI yaml description of the
+API (appropriate for use with `Swagger <https://editor.swagger.io/>`_), can be
+downloaded `here <https://ensight.docs.pyansys.com/dev/_static/ensight_rest_v1.yaml>`_.
+
+
+.. openapi:: ensight_rest_v1.yaml
+    :examples:
+