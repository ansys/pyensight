"""views module

The views module allows pyensight to control the view in the EnSight session

Example to set an isometric view:

::

    from ansys.pyensight import LocalLauncher
    session = LocalLauncher().start()
    views = session.ensight.utils.views
    views.set_view_direct(1,1,1)
"""

import math
from typing import TYPE_CHECKING, Dict, List, Optional, Tuple, Union

if TYPE_CHECKING:
<<<<<<< HEAD
    from ansys.pyensight.ensight_api import ensight
=======
    try:
        import ensight
    except ImportError:
        from ansys.pyensight import ensight_api
>>>>>>> 5d7d6d40


class Views:
    """A class to handle the view in the current EnSight session."""

<<<<<<< HEAD
    def __init__(self, ensight: "ensight"):
=======
    def __init__(self, ensight: Union["ensight_api.ensight", "ensight"]):
>>>>>>> 5d7d6d40
        self.ensight = ensight
        self._views_dict: Dict[str, Tuple[int, List[float]]] = {}

    # Utilities
    @staticmethod
    def _normalize_vector(direction: List[float]) -> List[float]:
        """Return the normalized input (3D) vector.

        Args:
            direction: a list representing the vector to normalize

        Returns:
            (list): a list representing the normalized vector

        """
        magnitude = math.sqrt(sum(v**2 for v in direction))
        if magnitude == 0.0:
            return [0] * len(direction)
        return [x / magnitude for x in direction]

    @staticmethod
    def _cross_product(vec1: List[float], vec2: List[float]) -> List[float]:
        """Return the cross product of the two input vector.

        Args:
            vec1: a list representing the first vector
            vec2: a list representing the second vector

        Returns:
            (list): a list representing the cross product of the two input vectors
        """
        return [
            vec1[1] * vec2[2] - vec1[2] * vec2[1],
            vec1[2] * vec2[0] - vec1[0] * vec2[2],
            vec1[0] * vec2[1] - vec1[1] * vec2[0],
        ]

    def _convert_view_direction_to_rotation_matrix(
        self, direction: List[float], up_axis: Tuple[float, float, float] = (0.0, 1.0, 0.0)
    ) -> Tuple[List[float], List[float], List[float]]:
        """Convert the input direction vector in a rotation matrix.
        The third row of the rotation matrix will be the view direction.
        The first and second rows are computed to be orthogonal to the view direction,
        to form an orthogonal matrix.
        This is because a rotation matrix to get a specific view direction has got
        the third column to be the view direction itself (i.e. the view direction becomes the z
        axis after the rotation, while the transformed x and y axis are computed to be orthogonal to
        the z transformed axis). The rotation is defined as the matrix transpose of the
        defined rotation matrix since the aim is to have the view direction pointing towards the camera
        and not the contrary.

        Args:
            direction (list): a list describing the desired direction view
            up_axis (tuple): a tuple describing the up_direction. The Y axis is assumed by default

        Returns:
            (tuple) a tuple containing the three rows of the rotation matrix
        """
        direction = self._normalize_vector(direction)
        xaxis = self._normalize_vector(self._cross_product(list(up_axis), direction))
        yaxis = self._normalize_vector(self._cross_product(direction, xaxis))
        return (xaxis, yaxis, direction)

    def _convert_view_direction_to_quaternion(
        self, direction: List[float], up_axis: Tuple[float, float, float] = (0.0, 1.0, 0.0)
    ) -> Tuple[float, float, float, float]:
        """Convert the input direction vector into a list of quaternions.

        Args:
            direction (list): a list describing the desired direction view
            up_axis (tuple): a tuple describing the up_direction. The Y axis is assumed by default

        Returns:
            (tuple) a tuple containing the 4 quaternions describing the required rotation
        """
        row0, row1, row2 = self._convert_view_direction_to_rotation_matrix(
            direction=direction,
            up_axis=up_axis,
        )
        return self._convert_rotation_matrix_to_quaternion(row0, row1, row2)

    def _convert_rotation_matrix_to_quaternion(
        self, row0: List[float], row1: List[float], row2: List[float]
    ) -> Tuple[float, float, float, float]:
        """Convert a rotation matrix to quaternions

        Args:
            row0: the first row of the matrix
            row1: the second row of the matrix
            row2: the third row of the matrix

        Returns:
            (tuple): the four quaternions describing the rotation
        """
        trace = row0[0] + row1[1] + row2[2]
        if trace > 0:
            s = math.sqrt(trace + 1)
            print(s)
            qw = s / 2
            s = 1 / (2 * s)
            print(s)
            qx = (row2[1] - row1[2]) * s
            qy = (row0[2] - row2[0]) * s
            qz = (row1[0] - row0[1]) * s
            print(qx, qy, qz, qw)
        elif row0[0] > row1[1] and row0[0] > row2[2]:
            s = math.sqrt(1 + row0[0] - row1[1] - row2[2])
            qx = s / 2
            s = 1 / (2 * s)
            qw = (row2[1] - row1[2]) * s
            qy = (row0[1] + row1[0]) * s
            qz = (row0[2] + row2[0]) * s
        elif row1[1] > row2[2]:
            s = math.sqrt(1 + row1[1] - row0[0] - row2[2])
            qy = s / 2
            s = 1 / (2 * s)
            qw = (row0[2] - row2[0]) * s
            qx = (row0[1] + row1[0]) * s
            qz = (row1[2] + row2[1]) * s
        else:
            s = math.sqrt(1 + row2[2] - row0[0] - row1[1])
            qz = s / 2
            if s != 0.0:
                s = 1 / (2 * s)
            qw = (row1[0] - row0[1]) * s
            qx = (row0[2] + row2[0]) * s
            qy = (row1[2] + row2[1]) * s
        list_of_quats = self._normalize_vector([qx, qy, qz, qw])
        return list_of_quats[0], list_of_quats[1], list_of_quats[2], list_of_quats[3]

    @property
    def views_dict(self) -> Dict[str, Tuple[int, List[float]]]:
        """Getter for the views_dict dictionary holding the stored views

        Returns:
            (dict): A dictionary containing the stored views

        """
        return self._views_dict

    # Methods
    def set_center_of_transform(self, xc: float, yc: float, zc: float) -> None:
        """Change the center of transform of the current session.

        Args:
            xc (float): x coordinate of the new center of transform
            yc (float): y coordinate of the new center of transform
            zc (float): z coordinate of the new center of transform
        """
        self.ensight.view_transf.center_of_transform(xc, yc, zc)

    def compute_model_centroid(self, vportindex: int = 0) -> List[float]:
        """Computes the model centroid using the model BOUNDS.

        Args:
            vport (int): the viewport to compute the centroid for

        Returns:
            (list): the coordinates of the model centroid
        """
        vport = self.ensight.objs.core.VPORTS[vportindex]
        try:
            # Available from release 24.1. The order is:
            # xmin,ymin,zmin,xmax,ymax,zmax
            bounds = vport.BOUNDINGBOX
            xmax = bounds[3]
            xmin = bounds[0]
            ymax = bounds[4]
            ymin = bounds[1]
            zmax = bounds[5]
            zmin = bounds[2]
        except AttributeError:
            # Old method. It assumes autosize is set to True and
            # that the bounds have not been modified
            enabled = False
            if self.ensight.objs.core.BOUNDS is False:
                enabled = True
                self.ensight.view.bounds("ON")
            xmax = vport.AXISXMAX
            xmin = vport.AXISXMIN
            ymax = vport.AXISYMAX
            ymin = vport.AXISYMIN
            zmax = vport.AXISZMAX
            zmin = vport.AXISZMIN
            if enabled:
                self.ensight.view.bounds("OFF")
        xavg = (xmax + xmin) / 2
        yavg = (ymax + ymin) / 2
        zavg = (zmax + zmin) / 2
        values = [xavg, yavg, zavg]
        return values

    def set_view_direction(
        self,
        xdir: float,
        ydir: float,
        zdir: float,
        name: Optional[str] = None,
        perspective: Optional[bool] = False,
        up_axis: Tuple[float, float, float] = (0.0, 1.0, 0.0),
        vportindex: int = 0,
    ) -> None:
        """Sets the view direction of the session.
        A name can be given as input to save the new view settings;
        a default incremental name will be given otherwise.
        The perspective can be enabled or disabled, by default it will be disabled.

        Args:
            xdir (float): the x component of the view direction
            ydir (float): the y component of the view direction
            zdir (float): the z component of the view direction
            name (str): the name to give to the new direction
            perspective (bool): Enable the perspective view if True
            up_axis (list): the up direction for the view direction
            vportindex (int): the viewport to set the view direction for
        """
        self.ensight.view.perspective("OFF")
        direction = [xdir, ydir, zdir]
        vport = self.ensight.objs.core.VPORTS[vportindex]
        rots = vport.ROTATION.copy()
        rots[0:4] = self._convert_view_direction_to_quaternion(direction, up_axis=up_axis)
        vport.ROTATION = rots
        if perspective:
            self.ensight.view.perspective("ON")
        self.save_current_view(name=name, vportindex=vportindex)

    def save_current_view(
        self,
        name: Optional[str] = None,
        vportindex: int = 0,
    ) -> None:
        """Save the current view with an optional name.
        If not provided, a default incremental name will be given otherwise

        Args:
            name (str): the name to give to the new direction
            vportindex (int): the viewport to set the view direction for
        """
        vport = self.ensight.objs.core.VPORTS[vportindex]
        coretransform = vport.CORETRANSFORM
        if not name:
            count = 0
            while True and count < 100:
                if self.views_dict.get("view_{}".format(count)):
                    count += 1
                else:
                    self.views_dict["view_{}".format(count)] = (vportindex, coretransform)
                    break
        else:
            self.views_dict[name] = (vportindex, coretransform)

    def restore_view(self, name: str) -> None:
        """Restore a stored view by its name.

        Args:
            name (str): the name of the view to restore
        """
        if not self.views_dict.get(name):
            raise KeyError("ERROR: view set not available")
        found = self.views_dict.get(name)
        if found:
            viewport, coretransform = found
            vport = self.ensight.objs.core.VPORTS[viewport]
            vport.CORETRANSFORM = coretransform

    def restore_center_of_transform(self) -> None:
        """Restore the center of transform to the model centroid."""
        original_model_centroid = self.compute_model_centroid()
        self.set_center_of_transform(*original_model_centroid)

    def reinitialize_view(self) -> None:
        """Reset the view."""
        self.ensight.view_transf.initialize_viewports()<|MERGE_RESOLUTION|>--- conflicted
+++ resolved
@@ -16,24 +16,16 @@
 from typing import TYPE_CHECKING, Dict, List, Optional, Tuple, Union
 
 if TYPE_CHECKING:
-<<<<<<< HEAD
-    from ansys.pyensight.ensight_api import ensight
-=======
     try:
         import ensight
     except ImportError:
         from ansys.pyensight import ensight_api
->>>>>>> 5d7d6d40
 
 
 class Views:
     """A class to handle the view in the current EnSight session."""
 
-<<<<<<< HEAD
-    def __init__(self, ensight: "ensight"):
-=======
     def __init__(self, ensight: Union["ensight_api.ensight", "ensight"]):
->>>>>>> 5d7d6d40
         self.ensight = ensight
         self._views_dict: Dict[str, Tuple[int, List[float]]] = {}
 
