"""session module

The session module allows pyensight to control the EnSight session

Examples:

    >>> from ansys.pyensight import LocalLauncher
    >>> session = LocalLauncher().start()
    >>> type(session)
    ansys.pyensight.Session

"""
import atexit
import glob
import importlib.util
import os.path
import platform
import sys
import time
import types
from typing import TYPE_CHECKING, Any, Callable, Dict, Optional, Tuple
from urllib.parse import urlparse
import webbrowser

from ansys import pyensight
from ansys.pyensight.enscontext import EnsContext
from ansys.pyensight.listobj import ensobjlist
from ansys.pyensight.renderable import (
    RenderableDeepPixel,
    RenderableEVSN,
    RenderableImage,
    RenderableMP4,
    RenderableSGEO,
    RenderableVNC,
    RenderableWebGL,
)

if TYPE_CHECKING:
<<<<<<< HEAD
    from ansys.pyensight import enscontext, renderable
=======
    from ansys.pyensight import ensight_api, ensight_grpc, renderable
>>>>>>> 5d7d6d40
    from ansys.pyensight.ensobj import ENSOBJ


class Session:
    """Class to access an EnSight instance

    The Session object wraps the various connections to an EnSight instance.  It includes
    the location of the installation, the gRPC, HTML and WS ports used to talk to the
    EnSight session. In most cases, a Session instance is created using the Launcher
    class methods, but if the EnSight session is already running, an instance can be
    created directly to wrap the running EnSight.

    If the session object was created via a Launcher .start() method call, when the
    session object is garbage collected, the EnSight instance will be automatically stopped.
    To prevent this behavior (and leave the EnSight instance running), set the
    halt_ensight_on_close property to False.

    A gRPC connection is required to interact with an EnSight session. The host, grpc
    port number and secret key must be specified.  The html and ws ports are used to
    enable the show() method and require an instance of websocketserver to be running
    as well.

    Args:
        host:
            Name of the host on which the EnSight gRPC service is running.
        install_path:
            Pathname to the 'CEI' directory from which EnSight was launched.
        secret_key:
            Shared session secret used to validate gRPC communication.
        grpc_port:
            Port number of the EnSight gRPC service.
        html_port:
            Port number of the websocketserver HTTP server.
        ws_port:
            Port number of the websocketserver WS server.
        session_directory:
            The directory used for local data storage on the server.
        timeout:
            The number of seconds to retry a gRPC connection before giving up.
            The default is 120.

    Examples:
        ::

            from ansys.pyensight import Session
            session = Session(host="127.0.0.1", grpc_port=12345, http_port=8000, ws_port=8100)

        ::

            from ansys.pyensight import LocalLauncher
            session = LocalLauncher().start()

    """

    def __init__(
        self,
        host: str = "127.0.0.1",
        install_path: Optional[str] = None,
        secret_key: str = "",
        grpc_port: int = 12345,
        html_port: Optional[int] = None,
        ws_port: Optional[int] = None,
        session_directory: Optional[str] = None,
        timeout: float = 120.0,
    ) -> None:
        # when objects come into play, we can reuse them, so hash ID to instance here
        self._ensobj_hash: Dict[int, "ENSOBJ"] = {}
        self._language = "en"
        self._timeout = timeout
        self._cei_home = ""
        self._cei_suffix = ""
        self._hostname = host
        self._install_path = install_path
        self._launcher = None
        self._html_port = html_port
        self._ws_port = ws_port
        self._secret_key = secret_key
        self._grpc_port = grpc_port
        self._halt_ensight_on_close = True
        self._callbacks: Dict[str, Tuple[int, Any]] = dict()
        # if the caller passed a session directory we will assume they are
        # creating effectively a proxy Session and create a (stub) launcher
        if session_directory is not None:
            self._launcher = pyensight.Launcher()
            self._launcher.session_directory = session_directory
            # The stub will not know about us
            self._halt_ensight_on_close = False

        # are we in a jupyter notebook?
        try:
            _ = get_ipython()  # type: ignore
            self._jupyter_notebook = True
        except NameError:
            self._jupyter_notebook = False

        # Connect to the EnSight instance
        from ansys.pyensight import (  # pylint: disable=import-outside-toplevel
            ensight_api,
            ensight_grpc,
        )

        self._ensight = ensight_api.ensight(self)
        self._build_utils_interface()
        self._grpc = ensight_grpc.EnSightGRPC(
            host=self._hostname, port=self._grpc_port, secret_key=self._secret_key
        )

        # establish the connection with retry
        self._establish_connection(validate=True)

        # update the enums to match current EnSight instance
        cmd = "{key: getattr(ensight.objs.enums, key) for key in dir(ensight.objs.enums)}"
        new_enums = self.cmd(cmd)
        for key, value in new_enums.items():
            if key.startswith("__") and (key != "__OBJID__"):
                continue
            setattr(self._ensight.objs.enums, key, value)

        # create ensight.core
        self._ensight.objs.core = self.cmd("ensight.objs.core")

        # get the remote Python interpreter version
        self.cmd("import platform", do_eval=False)
        self._ensight_python_version = self.cmd("platform.python_version_tuple()")

        # Since this session can have allocated significant external resources
        # we very much want a chance to close it up cleanly.  It is legal to
        # call close() twice on this class if needed.
        atexit.register(self.close)

    def __repr__(self):
        s = f"Session(host='{self.hostname}', secret_key='{self.secret_key}', "
        s += f"html_port={self.html_port}, grpc_port={self._grpc_port},"
        s += f"ws_port={self.ws_port}, session_directory=r'{self.launcher.session_directory}')"
        return s

    def _establish_connection(self, validate: bool = False) -> None:
        """Establish a gRPC connection to the EnSight instance.

        Args:
            validate:
                If true, actually try to communicate with EnSight
        """
        time_start = time.time()
        while time.time() - time_start < self._timeout:
            if self._grpc.is_connected():
                try:
                    if validate:
                        self._cei_home = self.cmd("ensight.version('CEI_HOME')")
                        self._cei_suffix = self.cmd("ensight.version('suffix')")
                    return
                except OSError:
                    pass
            self._grpc.connect(timeout=self._timeout)
        raise RuntimeError("Unable to establish a gRPC connection to EnSight.")

    @property
    def language(self) -> str:
        """
        The current language specification for the EnSight session.  Various
        information calls will return their information in the target language
        if possible. The default is: 'en'.

        Examples:
            ::

                session.language = "en"
                session.ensight.objs.core.attrinfo(session.ensight.objs.enums.PREDEFINEDPALETTES)
                session.language = "zh"
                session.ensight.objs.core.attrinfo(session.ensight.objs.enums.PREDEFINEDPALETTES)

        """
        return self._language

    @language.setter
    def language(self, value: str) -> None:
        self._language = value
        self.cmd(f"ensight.core.tr.changelang(lin='{self._language}')", do_eval=False)

    @property
    def halt_ensight_on_close(self) -> bool:
        """
        If True and this session was created via a launcher, then when the session
        is closed, the EnSight instance will be stopped.  Note: while this flag prevents
        close() from shutting down EnSight, depending on how the host Python interpreter
        is configured, the EnSight session may still be halted (e.g. Jupyter Lab).
        """
        return self._halt_ensight_on_close

    @halt_ensight_on_close.setter
    def halt_ensight_on_close(self, value: bool) -> None:
        self._halt_ensight_on_close = value

    @property
    def timeout(self) -> float:
        """
        The amount of time in seconds before a gRPC call is considered to have failed.
        """
        return self._timeout

    @timeout.setter
    def timeout(self, value: float) -> None:
        self._timeout = value

    @property
    def cei_home(self) -> str:
        """
        The value of CEI_HOME for the connected EnSight session.
        """
        return self._cei_home

    @property
    def cei_suffix(self) -> str:
        """
        The suffix string, 222 for example, of the connected EnSight session.
        """
        return self._cei_suffix

    @property
    def jupyter_notebook(self) -> bool:
        """
        True if the session is running in a jupyter notebook and should use
        display features of that interface.
        """
        return self._jupyter_notebook

    @jupyter_notebook.setter
    def jupyter_notebook(self, value: bool) -> None:
        self._jupyter_notebook = value

    @property
    def ensight(self) -> "ensight_api.ensight":
        """
        Core EnSight API wrapper
        """
        return self._ensight

    @property
    def grpc(self) -> "ensight_grpc.EnSightGRPC":
        """
        The gRPC wrapper instance used by this session to access EnSight
        """
        return self._grpc

    @property
    def secret_key(self) -> str:
        """
        The secret key used for communication validation in the gRPC instance
        """
        return self._secret_key

    @property
    def html_port(self) -> Optional[int]:
        """
        The port supporting HTML interaction with EnSight
        """
        return self._html_port

    @property
    def ws_port(self) -> Optional[int]:
        """
        The port supporting WS interaction with EnSight
        """
        return self._ws_port

    @property
    def hostname(self) -> str:
        """
        The hostname of the system hosting the EnSight instance
        """
        return self._hostname

    @property
    def launcher(self) -> "pyensight.Launcher":
        """
        If a launcher was used to instantiate this session, a reference to the launcher instance.
        """
        return self._launcher

    @launcher.setter
    def launcher(self, value: "pyensight.Launcher"):
        self._launcher = value

    @staticmethod
    def help():
        """Open the help pages for the pyansys project in a webbrowser"""
        url = "https://ensight.docs.pyansys.com/"
        webbrowser.open(url)

    def run_script(self, filename: str) -> Optional[types.ModuleType]:
        """Execute an EnSight Python 'script' file

        In EnSight, there is a notion of a Python 'script' that is normally executed line by
        line in EnSight.  In such scripts, the 'ensight' module is assumed to be preloaded.
        This function runs such scripts by importing them as modules and running the commands
        through the PyEnSight interface.  This is done by installing the session ensight
        object into the module before it is imported.  This makes it possible to use a
        Python debugger with an EnSight Python script, using the pyensight interface.

        Note: the script filename must end with '.py' since it will be imported as a module.

        Args:
            filename:
                The filename of the Python script to be run (loaded as a module by pyensight).

        Returns:
            The imported module.
        """
        dirname = os.path.dirname(filename)
        if not dirname:
            dirname = "."
        if dirname not in sys.path:
            sys.path.append(dirname)
        module_name, _ = os.path.splitext(os.path.basename(filename))
        # get the module reference
        spec = importlib.util.find_spec(module_name)
        if spec:
            module = importlib.util.module_from_spec(spec)
            # insert an ensight interface into the module
            if self.ensight:
                module.ensight = self.ensight  # type: ignore
                # load (run) the module
                if spec.loader:
                    spec.loader.exec_module(module)
            return module
        return None

    def exec(self, function: Callable, *args, remote: bool = False, **kwargs) -> Any:
        """Run a function containing 'ensight' API calls locally or in the EnSight interpreter
        Given a function of the form::

            def myfunc(ensight, *args, **kwargs):
                ...
                return value

        The exec method allows for the function to be executed in the PyEnSight Python
        interpreter or the (remote) EnSight interpreter.  Thus, a function making a large
        number of RPC calls can run much faster than if run solely in the PyEnSight
        interpreter.

        There are a number of constraints on this capability.
        The function may only use arguments passed to the exec method and can only return a
        single value.  It cannot modify the input arguments.  The input arguments must be
        serializable and the PyEnSight Python interpreter version must match the version in
        EnSight.

        Examples:
            ::

                from ansys.pyensight import LocalLauncher
                session = LocalLauncher().start()
                options = dict()
                options['Verbose mode'] = 'OFF'
                options['Use ghost elements'] = 'OFF'
                options['Long names'] = 'OFF'
                options['Compatibility mode'] = 'ON'
                options['Move Transient Parts'] = 'ON'
                options['Element type'] = 'Tri 3'
                options['Boundary ghosts'] = 'None'
                options['Spread out parts'] = 'Legacy'
                options['Number of spheres'] = 100
                options['Number of cubes'] = 100
                options['Number of planes'] = 0
                options['Number of elements start'] = 1000
                options['Number of elements end'] = 1000
                options['Number of timesteps'] = 1
                options['Part scaling factor'] = 1.000000e+00
                options['Random number seed'] = 0
                options['Number of scalars'] = 3
                options['Number of vectors'] = 3
                options['Number of constants'] = 3
                session.load_data("dummy", file_format="Synthetic", reader_options=options)

                def count(ensight, attr, value):
                    import time
                    start = time.time()
                    count = 0
                    for p in ensight.objs.core.PARTS:
                        if p.getattr(attr) == value:
                            count += 1
                    return count, time.time() - start

                print(count(session.ensight, "VISIBLE", True))
                print(session.exec(count, "VISIBLE", True))
                print(session.exec(count, "VISIBLE", True, remote=True))

        """
        if remote:
            # remote execution only supported in 2023 R1 or later
            if int(self._cei_suffix) < 231:
                raise RuntimeError("Remote function execution only supported in 2023 R1 and later")
            local_python_version = platform.python_version_tuple()
            if self._ensight_python_version[0:2] != local_python_version[0:2]:
                vers = "Local and remote Python versions must match: "
                vers += ".".join(local_python_version)
                vers += " vs "
                vers += ".".join(self._ensight_python_version)
                raise RuntimeError(vers)
            import dill  # pylint: disable=import-outside-toplevel

            # Create a bound object that allows for direct encoding of the args/kwargs params
            # The new function would be bound_function(ensight) where the args are captured
            # in the lambda.
            bound_function = lambda ens: function(ens, *args, **kwargs)  # noqa: E731
            # Serialize the bound function
            serialized_function = dill.dumps(bound_function, recurse=True)
            self.cmd("import dill", do_eval=False)
            # Run it remotely, passing the instance ensight instead of self._ensight
            cmd = f"dill.loads(eval(repr({serialized_function})))(ensight)"
            return self.cmd(cmd)
        else:
            return function(self._ensight, *args, **kwargs)

    def show(
        self,
        what: str = "image",
        width: Optional[int] = None,
        height: Optional[int] = None,
        temporal: bool = False,
        aa: int = 4,
        fps: float = 30.0,
        num_frames: Optional[int] = None,
    ) -> "renderable.Renderable":
        """
        Cause the current EnSight scene to be captured or otherwise made available for
        display in a web browser.  The appropriate visuals are generated and the renderable
        object for viewing is returned.  If the session is in a Jupyter notebook, the cell
        in which the show() command is issued will be updated with the renderable display.

        Legal values for the 'what' argument include:

        * 'image' simple rendered png image
        * 'deep_pixel' EnSight deep pixel image
        * 'animation' renders an mpeg4 movie
        * 'webgl' interactive webgl-based browser viewer
        * 'sgeo' webgl-based renderer using an incremental scene graph transport mechanism
        * 'remote' remote rendering based interactive EnSight viewer
        * 'remote_scene' remote rendering based interactive EnSight viewer

        Args:
            what:
                The type of scene display to generate.
            width:
                The width of the rendered entity
            height:
                The height of the rendered entity
            temporal:
                If True, include all timesteps in 'webgl' views
            aa:
                The number of antialiasing passes to use when rendering images
            fps:
                For animation playback, the number of frames per second to use
            num_frames:
                For animation playback, number of frames of static timestep to record

        Returns:
            The Renderable object instance

        Raises:
            RuntimeError:
                if it is not possible to generate the content

        Examples:
            Render an image and display it in a browser.  Rotate the scene and update the display::

                image = session.show('image', width=800, height=600)
                image.browser()
                session.ensight.view_transf.rotate(30, 30, 0)
                image.update()
                image.browser()

        """
        self._establish_connection()
        if self._html_port is None:
            raise RuntimeError("No websocketserver has been associated with this Session")

        kwargs = dict(
            height=height, width=width, temporal=temporal, aa=aa, fps=fps, num_frames=num_frames
        )
        if self._jupyter_notebook:
            from IPython.display import display

            # get the cell DisplayHandle instance
            kwargs["cell_handle"] = display("", display_id=True)

        render = None
        if what == "image":
            render = RenderableImage(self, **kwargs)
        elif what == "deep_pixel":
            render = RenderableDeepPixel(self, **kwargs)
        elif what == "animation":
            render = RenderableMP4(self, **kwargs)
        elif what == "webgl":
            render = RenderableWebGL(self, **kwargs)
        elif what == "sgeo":
            # the SGEO protocol is only supported in 2023 R1 and higher
            if int(self._cei_suffix) < 231:
                # Use the AVZ viewer in older versions of EnSight
                render = RenderableWebGL(self, **kwargs)
            else:
                render = RenderableSGEO(self, **kwargs)
        elif what == "remote":
            render = RenderableVNC(self, **kwargs)
        elif what == "remote_scene":
            render = RenderableEVSN(self, **kwargs)

        if render is None:
            raise RuntimeError("Unable to generate requested visualization")

        return render

    def cmd(self, value: str, do_eval: bool = True) -> Any:
        """Run a command in EnSight and return the results

        Args:
            value:
                String of the command to run
            do_eval:
                If True, a return value will be computed and returned
        Returns:
            result of the string being executed as Python inside EnSight

        Examples:
            >>> print(session.cmd("10+4"))
            14

        """
        self._establish_connection()
        ret = self._grpc.command(value, do_eval=do_eval)
        if do_eval:
            ret = self._convert_ctor(ret)
            return eval(ret, dict(session=self, ensobjlist=ensobjlist))
        return ret

    def geometry(self, what: str = "glb") -> bytes:
        """Return the current EnSight scene as a geometry file

        Args:
            what: the file format to return (as a bytes object)

        Returns:
            the generated geometry file as a bytes object

        Examples:
            ::

                data = session.geometry()
                with open("file.glb", "wb") as fp:
                    fp.write(data)

        """
        self._establish_connection()
        return self._grpc.geometry()

    def render(self, width: int, height: int, aa: int = 1) -> bytes:
        """Render the current EnSight scene and return a PNG image

        Args:
            width: width of the rendered image in pixels
            height: height of the rendered image in pixels
            aa: number of antialiasing passes to use

        Returns:
            a bytes object that is a PNG image stream

        Examples:
            ::

                data = session.render(1920, 1080, aa=4)
                with open("file.png", "wb") as fp:
                    fp.write(data)

        """
        self._establish_connection()
        return self._grpc.render(width=width, height=height, aa=aa)

    def close(self) -> None:
        """Close this session

        Terminate the current session and its gRPC connection.
        """
        if self._launcher and self._halt_ensight_on_close:
            self._launcher.close(self)
        else:
            # lightweight shutdown, just close the gRPC connection
            self._grpc.shutdown(stop_ensight=False)
        self._launcher = None

    def _build_utils_interface(self) -> None:
        """Build the ensight.utils interface

        Walk the .py files in the utils directory.  Create instances
        of the classes in those files and place them in the
        Session.ensight.utils namespace.
        """
        self._ensight.utils = types.SimpleNamespace()
        _utils_dir = os.path.join(os.path.dirname(__file__), "utils")
        if _utils_dir not in sys.path:
            sys.path.insert(0, _utils_dir)
        for _filename in glob.glob(os.path.join(_utils_dir, "*.py")):
            try:
                # get the module and class names
                _name = os.path.splitext(os.path.basename(_filename))[0]
                if _name == "__init__":
                    continue
                _cap_name = _name[0].upper() + _name[1:]
                # import the module
                _module = __import__(_name)
                # get the class from the module (query.py filename -> Query() object)
                _the_class = getattr(_module, _cap_name)
                # Create an instance, using ensight as the EnSight interface
                # and place it in this module.
                setattr(self._ensight.utils, _name, _the_class(self._ensight))
            except Exception as e:
                # Warn on import errors
                print(f"Error loading ensight.utils from: '{_filename}' : {e}")

    def load_data(
        self,
        data_file: str,
        result_file: Optional[str] = None,
        file_format: Optional[str] = None,
        reader_options: Optional[dict] = None,
        new_case: bool = False,
        representation: str = "3D_feature_2D_full",
    ) -> None:
        """Load a dataset into the EnSight instance

        Given the name of a file, load the data from that file into EnSight.  The new data will
        replace any currently loaded data in the session.

        Args:
            data_file:
                Filename to load.
            result_file:
                For dual-file datasets, the second data file.
            file_format:
                The name of the EnSight reader to be used to read.  If None, ask
                EnSight to select a reader.
            reader_options:
                Dictionary of reader specific option/value pairs which can be used
                to customize the reader behavior.
            new_case:
                If True, the dataset will be loaded into another case.  If False, the
                dataset will replace the one (if any) loaded in the existing current case.
            representation:
                The representation for parts loaded by default.  The default value is
                "3D_feature_2D_full".

        Raises:
            RuntimeError:
                if EnSight cannot guess the file format or an error occurs while the
                data is being read.

        Examples:
            ::

                from ansys.pyensight import LocalLauncher
                session = LocalLauncher().start()
                session.load_data(r'D:\data\CFX\example_data.res')

        """
        self._establish_connection()
        # what application are we talking to?
        target = self.cmd("ensight.version('product').lower()")
        if target == "envision":
            cmd = f'ensight.data.replace(r"""{data_file}""")'
            if self.cmd(cmd) != 0:
                raise RuntimeError("Unable to load the dataset.")
            return

        # Handle case changes...
        cmds = [
            'ensight.case.link_modelparts_byname("OFF")',
            'ensight.case.create_viewport("OFF")',
            'ensight.case.apply_context("OFF")',
            "ensight.case.reflect_model_in(\"'none'\")",
        ]
        for cmd in cmds:
            self.cmd(cmd, do_eval=False)

        if new_case:
            # New case
            new_case_name = None
            for case in self.ensight.objs.core.CASES:
                if case.ACTIVE == 0:
                    new_case_name = case.DESCRIPTION
                    break
            if new_case_name is None:
                raise RuntimeError("No cases available for adding.")
            cmd = f'ensight.case.add("{new_case_name}")'
            self.cmd(cmd, do_eval=False)
            cmd = f'ensight.case.select("{new_case_name}")'
            self.cmd(cmd, do_eval=False)
        else:
            # Case replace
            current_case_name = self.ensight.objs.core.CURRENTCASE[0].DESCRIPTION
            cmd = f'ensight.case.replace("{current_case_name}", "{current_case_name}")'
            self.cmd(cmd, do_eval=False)
            cmd = f'ensight.case.select("{current_case_name}")'
            self.cmd(cmd, do_eval=False)

        # Attempt to find the file format if none is specified
        if file_format is None:
            try:
                cmd = "ensight.objs.core.CURRENTCASE[0]"
                cmd += f'.queryfileformat(r"""{data_file}""")["reader"]'
                file_format = self.cmd(cmd)
            except RuntimeError:
                raise RuntimeError(f"Unable to determine file format for {data_file}")

        # Load the data
        cmds = [
            "ensight.part.select_default()",
            "ensight.part.modify_begin()",
            f'ensight.part.elt_representation("{representation}")',
            "ensight.part.modify_end()",
            'ensight.data.binary_files_are("native")',
            f'ensight.data.format("{file_format}")',
        ]
        if reader_options:
            for key, value in reader_options.items():
                option = f"""ensight.data.reader_option("{repr(key)} {repr(value)}")"""
                cmds.append(option)
        if result_file:
            cmds.append(f'ensight.data.result(r"""{result_file}""")')
        cmds.append("ensight.data.shift_time(1.000000, 0.000000, 0.000000)")
        cmds.append('ensight.solution_time.monitor_for_new_steps("off")')
        cmds.append(f'ensight.data.replace(r"""{data_file}""")')
        for cmd in cmds:
            if self.cmd(cmd) != 0:
                raise RuntimeError("Unable to load the dataset.")

    def load_example(
        self, example_name: str, uncompress: bool = False, root: Optional[str] = None
    ) -> str:
        """Load an example dataset
        Download an EnSight session file from a known location and load it into
        the current EnSight instance.  The url for the dataset is formed by
        combining the example_name with a root url.  The default based url is
        provided by Ansys, but can be overridden with the root argument.

        Args:
            example_name:
                The name of the EnSight session file (.ens) to download and load.
            uncompress:
                If True, unzip the downloaded file into the returned directory name.
            root:
                The base url for the download.
        Return:
            The pathname to the downloaded file in the EnSight session.

        Example:
            ::

                from ansys.pyensight import LocalLauncher
                session = LocalLauncher().start()
                session.load_example("fluent_wing_example.ens")
                remote = session.show("remote")
                remote.browser()

        """
        base_uri = "https://s3.amazonaws.com/www3.ensight.com/PyEnSight/ExampleData"
        if root is not None:
            base_uri = root
        uri = f"{base_uri}/{example_name}"
        pathname = f"{self.launcher.session_directory}/{example_name}"
        script = "import requests\n"
        script += "import shutil\n"
        script += "import os\n"
        script += f'url = "{uri}"\n'
        script += f'outpath = r"""{pathname}"""\n'
        script += "with requests.get(url, stream=True) as r:\n"
        script += "    with open(outpath, 'wb') as f:\n"
        script += "        shutil.copyfileobj(r.raw, f)\n"
        if uncompress:
            # in this case, remove the extension and unzip the file
            pathname_dir = os.path.splitext(pathname)[0]
            script += "outpath_dir = os.path.splitext(outpath)[0]\n"
            script += "os.mkdir(outpath_dir)\n"
            script += "shutil.unpack_archive(outpath, outpath_dir, 'zip')\n"
            print(script)
            # return the directory name
            pathname = pathname_dir
        else:
            script += "ensight.objs.ensxml_restore_file(outpath)\n"
        self.cmd(script, do_eval=False)
        return pathname

    def add_callback(
        self, target: Any, tag: str, attr_list: list, method: Callable, compress: bool = True
    ) -> None:
        """Register a callback with an event tuple

        For a given target object (e.g. "ensight.objs.core") and a list
        of attributes (e.g. ["PARTS", "VARIABLES"]) set up a callback
        (method) to be called with a URL encoded with the supplied (tag)
        whenever one of the listed attributes change.  The callback is
        in a URL of the form: grpc://{sessionguid}/{tag}?enum={attribute}&uid={objectid}
        Only one callback with the noted tag can be used in the session.

        Args:
            target:
                The name of the target object or the name of a class as a string to
                match all objects of that class.  Note: a proxy class reference is
                also allowed (e.g. session.ensight.objs.core).
            tag:
                The unique name for the callback. A tag can end with macros of
                the form {{attrname}} to return the value of an attribute of the
                target object.  The macros should take the form of URI queries to
                simplify parsing.
            attr_list:
                The list of attributes of "target" that will result in the callback
                being called if it changes.
            method:
                A callable that is called with the returned URL.
            compress:
                By default, if as a result of an action, a repeated event is
                generated, only the last event will be called back.  If compress
                is False, every event will result in a callback.

        Examples:
            A string like this:
            'Event: grpc://f6f74dae-f0ed-11ec-aa58-381428170733/partlist?enum=PARTS&uid=221'
            will be printed when the dataset is loaded and the partlist changes::

                from ansys.pyensight import LocalLauncher
                s = LocalLauncher().start()
                def cb(v: str):
                    print("Event:", v)

                s.add_callback("ensight.objs.core", "partlist", ["PARTS"], cb)
                s.load_data(r"D:\ANSYSDev\data\CFX\HeatingCoil_001.res")


            ::

                from urllib.parse import urlparse, parse_qsl
                def vp_callback(uri):
                    p = urlparse(uri)
                    q = parse_qsl(p.query)
                    print("Viewport:", q)

                tag = "vport?w={{WIDTH}}&h={{HEIGHT}}&x={{ORIGINX}}&y={{ORIGINY}}"
                session.add_callback("'ENS_VPORT'", tag, [session.ensight.objs.enums.ORIGINX,
                        session.ensight.objs.enums.ORIGINY, session.ensight.objs.enums.WIDTH,
                        session.ensight.objs.enums.HEIGHT], vp_callback)

        """
        self._establish_connection()
        # shorten the tag up to the query block.  Macros only legal in the query block
        try:
            idx = tag.index("?")
            short_tag = tag[:idx]
        except ValueError:
            short_tag = tag
        if short_tag in self._callbacks:
            raise RuntimeError(f"A callback for tag '{short_tag}' already exists")
        # Build the addcallback string against the full tag
        flags = ""
        if compress:
            flags = ",flags=ensight.objs.EVENTMAP_FLAG_COMP_GLOBAL"
        if hasattr(target, "__OBJID__"):
            target = self.remote_obj(target.__OBJID__)
        cmd = f"ensight.objs.addcallback({target},None,"
        cmd += f"'{self._grpc.prefix()}{tag}',attrs={repr(attr_list)}{flags})"
        callback_id = self.cmd(cmd)
        # if this is the first callback, start the event stream
        if len(self._callbacks) == 0:
            self._grpc.event_stream_enable(callback=self._event_callback)
        # record the callback id along with the callback
        # if the callback URL starts with the short_tag, we make the callback
        self._callbacks[short_tag] = (callback_id, method)

    def remove_callback(self, tag: str) -> None:
        """Remove a callback started with add_callback

        Given a tag used to register a previous callback (add_callback), remove
        that callback from the EnSight callback system.

        Args:
            tag:
                The callback string tag

        Raises:
            RuntimeError:
                If an invalid tag is supplied
        """
        if tag not in self._callbacks:
            raise RuntimeError(f"A callback for tag '{tag}' does not exist")
        callback_id = self._callbacks[tag][0]
        del self._callbacks[tag]
        cmd = f"ensight.objs.removecallback({callback_id})"
        _ = self.cmd(cmd, do_eval=False)

    def _event_callback(self, cmd: str) -> None:
        """Pass the URL back to the registered callback
        Match the cmd URL with the registered callback and make the callback.

        Args:
            cmd:
                The URL callback from the gRPC event stream.  The URL has the
                form:  grpc://{sessionguid}/{tag}?enum={attribute}&uid={objectid}
        """
        # EnSight will always tack on '?enum='.  If our tag uses ?macro={{attr}},
        # you will get too many '?' in the URL, making it difficult to parse.
        # So, we look for "?..." and a following "?enum=".  If we see this, convert
        # "?enum=" into "&enum=".
        idx_question = cmd.find("?")
        idx_enum = cmd.find("?enum=")
        if idx_question < idx_enum:
            cmd = cmd.replace("?enum=", "&enum=")
        parse = urlparse(cmd)
        tag = parse.path[1:]
        for key, value in self._callbacks.items():
            # remember "key" is a shortened version of tag
            if tag.startswith(key):
                value[1](cmd)
                return
        print(f"Unhandled event: {cmd}")

    # Object API helper functions
    @staticmethod
    def remote_obj(ensobjid: int) -> str:
        """Generate a string that, for a given ENSOBJ ID, returns a proxy object instance"""
        return f"ensight.objs.wrap_id({ensobjid})"

    def _prune_hash(self) -> None:
        """The ensobj hash table may need flushing if it gets too big, do that here"""
        if len(self._ensobj_hash) > 1000000:
            self._ensobj_hash = {}

    def add_ensobj_instance(self, obj: "ENSOBJ") -> None:
        """Add a new ENSOBJ instance to the hash table"""
        self._ensobj_hash[obj.__OBJID__] = obj

    def obj_instance(self, ensobjid: int) -> Optional["ENSOBJ"]:
        """Get any existing proxy object associated with a given ID"""
        return self._ensobj_hash.get(ensobjid, None)

    def _obj_attr_subtype(self, classname: str) -> Tuple[Optional[int], Optional[dict]]:
        """Get subtype information for a given class
        For the input classname, return the proper Python proxy classname and if the
        class supports subclasses, the attribute id number of the differentiating
        attribute.

        Args:
            classname:
                The root classname to lookup

        Return:
            (attr_id, subclassnamedict): the attribute used to differentiate between classes
                and a dictionary of the classnames for each value of the attribute.
        """
        if classname == "ENS_PART":
            part_lookup_dict = dict()
            part_lookup_dict[0] = "ENS_PART_MODEL"
            part_lookup_dict[1] = "ENS_PART_CLIP"
            part_lookup_dict[2] = "ENS_PART_CONTOUR"
            part_lookup_dict[3] = "ENS_PART_DISCRETE_PARTICLE"
            part_lookup_dict[4] = "ENS_PART_FRAME"
            part_lookup_dict[5] = "ENS_PART_ISOSURFACE"
            part_lookup_dict[6] = "ENS_PART_PARTICLE_TRACE"
            part_lookup_dict[7] = "ENS_PART_PROFILE"
            part_lookup_dict[8] = "ENS_PART_VECTOR_ARROW"
            part_lookup_dict[9] = "ENS_PART_ELEVATED_SURFACE"
            part_lookup_dict[10] = "ENS_PART_DEVELOPED_SURFACE"
            part_lookup_dict[15] = "ENS_PART_BUILT_UP"
            part_lookup_dict[16] = "ENS_PART_TENSOR_GLYPH"
            part_lookup_dict[17] = "ENS_PART_FX_VORTEX_CORE"
            part_lookup_dict[18] = "ENS_PART_FX_SHOCK"
            part_lookup_dict[19] = "ENS_PART_FX_SEP_ATT"
            part_lookup_dict[20] = "ENS_PART_MAT_INTERFACE"
            part_lookup_dict[21] = "ENS_PART_POINT"
            part_lookup_dict[22] = "ENS_PART_AXISYMMETRIC"
            part_lookup_dict[24] = "ENS_PART_VOF"
            part_lookup_dict[25] = "ENS_PART_AUX_GEOM"
            part_lookup_dict[26] = "ENS_PART_FILTER"
            return self.ensight.objs.enums.PARTTYPE, part_lookup_dict

        elif classname == "ENS_ANNOT":
            annot_lookup_dict = dict()
            annot_lookup_dict[0] = "ENS_ANNOT_TEXT"
            annot_lookup_dict[1] = "ENS_ANNOT_LINE"
            annot_lookup_dict[2] = "ENS_ANNOT_LOGO"
            annot_lookup_dict[3] = "ENS_ANNOT_LGND"
            annot_lookup_dict[4] = "ENS_ANNOT_MARKER"
            annot_lookup_dict[5] = "ENS_ANNOT_ARROW"
            annot_lookup_dict[6] = "ENS_ANNOT_DIAL"
            annot_lookup_dict[7] = "ENS_ANNOT_GAUGE"
            annot_lookup_dict[8] = "ENS_ANNOT_SHAPE"
            return self.ensight.objs.enums.ANNOTTYPE, annot_lookup_dict

        elif classname == "ENS_TOOL":
            tool_lookup_dict = dict()
            tool_lookup_dict[0] = "ENS_TOOL_CURSOR"
            tool_lookup_dict[1] = "ENS_TOOL_LINE"
            tool_lookup_dict[2] = "ENS_TOOL_PLANE"
            tool_lookup_dict[3] = "ENS_TOOL_BOX"
            tool_lookup_dict[4] = "ENS_TOOL_CYLINDER"
            tool_lookup_dict[5] = "ENS_TOOL_CONE"
            tool_lookup_dict[6] = "ENS_TOOL_SPHERE"
            tool_lookup_dict[7] = "ENS_TOOL_REVOLUTION"
            return self.ensight.objs.enums.TOOLTYPE, tool_lookup_dict

        return None, None

    def _convert_ctor(self, s: str) -> str:
        """Convert ENSOBJ references into executable code in __repl__ strings
        The __repl__() implementation for an ENSOBJ subclass will generate strings like these::

            Class: ENS_GLOBALS, CvfObjID: 221, cached:yes
            Class: ENS_PART, desc: 'Sphere', CvfObjID: 1078, cached:no

        This method will detect strings like those and convert them into strings like this::

            session.ensight.objs.ENS_GLOBALS(session, 221)
            session.ensight.objs.ENS_PART_MODEL(session, 1078, attr_id=1610612792, attr_value=0)

        Where 1610612792 is ensight.objs.enums.PARTTYPE.

        It can also generate strings like this::

            session.obj_instance(221)

        If a proxy object for the id already exists.
        """
        self._prune_hash()
        while True:
            # Find the object repl block to replace
            id = s.find("CvfObjID:")
            if id == -1:
                break
            start = s.find("Class: ")
            if (start == -1) or (start > id):
                break
            tail_len = 11
            tail = s.find(", cached:no")
            if tail == -1:
                tail_len = 12
                tail = s.find(", cached:yes")
            if tail == -1:
                break
            # isolate the block to replace
            prefix = s[:start]
            suffix = s[tail + tail_len :]
            # parse out the object id and classname
            objid = int(s[id + 9 : tail])
            classname = s[start + 7 : tail]
            comma = classname.find(",")
            classname = classname[:comma]
            # pick the subclass based on the classname
            attr_id, classname_lookup = self._obj_attr_subtype(classname)
            # generate the replacement text
            if objid in self._ensobj_hash:
                replace_text = f"session.obj_instance({objid})"
            else:
                subclass_info = ""
                if attr_id is not None:
                    # if a "subclass" case and no subclass attrid value, ask for it...
                    if classname_lookup is not None:
                        remote_name = self.remote_obj(objid)
                        cmd = f"{remote_name}.getattr({attr_id})"
                        attr_value = self.cmd(cmd)
                        if attr_value in classname_lookup:
                            classname = classname_lookup[attr_value]
                            subclass_info = f",attr_id={attr_id}, attr_value={attr_value}"
                replace_text = f"session.ensight.objs.{classname}(session, {objid}{subclass_info})"
            if replace_text is None:
                break
            s = prefix + replace_text + suffix
        s = s.strip()
        if s.startswith("[") and s.endswith("]"):
            s = "ensobjlist(" + s + ")"
        return s

    def capture_context(self, full_context: bool = False) -> "enscontext.EnsContext":
        """Capture the current EnSight instance state

        Cause the EnSight instance to save a context and return an EnsContext object
        representing that saved state.

        Args:
            full_context:
                If True, the saved context will include all aspects of the EnSight
                instance, including data references, units, etc.   The default is False.
        Returns:
            A new EnsContext instance.

        Example:

            ::

                ctx = session.capture_context()
                ctx.save("session_context.ctxz")

        """
        self.cmd("import ansys.pyensight.enscontext", do_eval=False)
        data_str = self.cmd(
            f"ansys.pyensight.enscontext._capture_context(ensight,{full_context})", do_eval=True
        )
        context = EnsContext()
        context._from_data(data_str)
        return context

    def restore_context(self, context: "enscontext.EnsContext") -> None:
        """Restore the current EnSight instance state

        Restore EnSight to the state stored in an EnsContext object that was either
        read from disk or returned by the capture_context() method.

        Args:
            context:
                The context to set the current EnSight instance to.

        Example:

            ::

                tmp_ctx = session.capture_context()
                session.restore_context(EnsContext("session_context.ctxz"))
                session.restore_context(tmp_ctx)

        """
        data_str = context._data(b64=True)
        self.cmd("import ansys.pyensight.enscontext", do_eval=False)
        self.cmd(
            f"ansys.pyensight.enscontext._restore_context(ensight,'{data_str}')", do_eval=False
        )<|MERGE_RESOLUTION|>--- conflicted
+++ resolved
@@ -36,11 +36,7 @@
 )
 
 if TYPE_CHECKING:
-<<<<<<< HEAD
-    from ansys.pyensight import enscontext, renderable
-=======
-    from ansys.pyensight import ensight_api, ensight_grpc, renderable
->>>>>>> 5d7d6d40
+    from ansys.pyensight import enscontext, ensight_api, ensight_grpc, renderable
     from ansys.pyensight.ensobj import ENSOBJ
 
 
