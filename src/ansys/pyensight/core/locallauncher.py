"""Local Launcher module.

The Local Launcher module provides PyEnSight with the ability to launch an
EnSight :class:`Session<ansys.pyensight.core.Session>` instance using a
local Ansys installation.

Examples:
>>> from ansys.pyensight.core import LocalLauncher
>>> session = LocalLauncher().start()
"""
import glob
import logging
import os.path
import platform
import re
import shutil
import subprocess
import tempfile
import time
from typing import Optional
import uuid

import ansys.pyensight.core as pyensight
from ansys.pyensight.core.common import find_unused_ports
from ansys.pyensight.core.launcher import Launcher
import ansys.pyensight.core.session
import psutil


class LocalLauncher(Launcher):
    """Creates a ``Session`` instance by launching a local copy of EnSight.

    This class allows you to launch locally a copy of EnSight that supports the
    gRPC interface.  It creates and binds a :class:`Session<ansys.pyensight.core.Session>`
    instance to the created gRPC session and returns that instance.

    Parameters
    ----------
    ansys_installation : str, optional
        Path to the local Ansys installation, including the version
        directory. The default is ``None``, in which case common locations
        are scanned to detect the latest local Ansys installation. The
        ``PYENSIGHT_ANSYS_INSTALLATION`` environmental variable is checked first.
    application : str, optional
        App to launch. The default is ``ensight``, but ``envision`` is
        also an option.
    batch : bool, optional
        Whether to run EnSight (or EnVision) in batch mode. The default
        is ``True``, in which case the full GUI is not presented.
    grpc_use_tcp_sockets :
        If using gRPC, and if True, then allow TCP Socket based connections
        instead of only local connections.
    grpc_allow_network_connections :
        If using gRPC and using TCP Socket based connections, listen on all networks.
    grpc_disable_tls :
        If using gRPC and using TCP Socket based connections, disable TLS.
    grpc_uds_pathname :
        If using gRPC and using Unix Domain Socket based connections, explicitly
        set the pathname to the shared UDS file instead of using the default.
    timeout : float, optional
        Number of seconds to try a gRPC connection before giving up.
        This parameter is defined on the parent ``Launcher`` class,
        where the default is ``120``.
    use_egl : bool, optional
        Whether to use EGL hardware for accelerated graphics. The platform
        must be able to support this hardware. This parameter is defined on
        the parent ``Launcher`` class, where the default is ``False``.
    use_sos : int, optional
        Number of EnSight servers to use for SOS (Server of Server) mode.
        This parameter is defined on the parent ``Launcher`` class, where
        the default is ``None``, in which case SOS mode is not used.
    additional_command_line_options: list, optional
        Additional command line options to be used to launch EnSight.

    Examples
    --------
    >>> from ansys.pyensight.core import LocalLauncher
    >>> # Create one EnSight session
    >>> session1 = LocalLauncher(ansys_installation='/ansys_inc/v232').start()
    >>> # Create a second session (a new LocalLauncher instance is required)
    >>> session2 = LocalLauncher(ansys_installation='/ansys_inc/v232').start()

    WARNING:
    Overriding the default values for these options: grpc_use_tcp_sockets, grpc_allow_network_connections,
    and grpc_disable_tls
    can possibly permit control of this computer and any data which resides on it.
    Modification of this configuration is not recommended.  Please see the
    documentation for your installed product for additional information.
    """

    def __init__(
        self,
        ansys_installation: Optional[str] = None,
        application: Optional[str] = "ensight",
        batch: bool = True,
        grpc_use_tcp_sockets: Optional[bool] = False,
        grpc_allow_network_connections: Optional[bool] = False,
        grpc_disable_tls: Optional[bool] = False,
        grpc_uds_pathname: Optional[str] = None,
        **kwargs,
    ) -> None:
        super().__init__(**kwargs)

        # get the user selected installation directory
        self._install_path: str = self.get_cei_install_directory(ansys_installation)
        # Will this be ensight or envision
        self._application = application
        # EnSight session secret key
        self._secret_key: str = ""
        # temporary directory served by websocketserver
        self._session_directory = None
        # launched process ids
        self._ensight_pid = None
        self._websocketserver_pid = None
        self._webui_pid = None
        # and ports
        self._ports = None
        # Are we running the instance in batch
        self._batch = batch
        self._grpc_use_tcp_sockets = grpc_use_tcp_sockets
        self._grpc_allow_network_connections = grpc_allow_network_connections
        self._grpc_disable_tls = grpc_disable_tls
        self._grpc_uds_pathname = grpc_uds_pathname

    @property
    def application(self):
        """Type of app to launch. Options are ``ensight`` and ``envision``."""
        return self._application

    def launch_webui(self, version, popen_common):
        if os.environ.get("PYENSIGHT_FLUIDSONE_PATH"):
            fluids_one_path = os.environ["PYENSIGHT_FLUIDSONE_PATH"]
        else:
            awp_path = os.path.dirname(self._install_path)
            platf = "winx64" if self._is_windows() else "linx64"
            fluids_one_path = os.path.join(awp_path, "FluidsOne", "server", platf, "fluids_one")
            if self._is_windows():
                fluids_one_path += ".exe"
        cmd = [fluids_one_path, "--main-run-mode", "post"]
        path_to_webui = self._install_path
        # Dev environment
        path_to_webui_internal = os.path.join(
            path_to_webui, f"nexus{version}", f"ansys{version}", "ensight", "WebUI", "web", "ui"
        )
        # Ansys environment
        path_to_webui_ansys = os.path.join(os.path.dirname(path_to_webui), "FluidsOne", "web", "ui")
        path_to_webui = path_to_webui_internal
        if os.path.exists(path_to_webui_ansys):
            path_to_webui = path_to_webui_ansys
        cmd += ["--server-listen-port", str(self._ports[5])]
        cmd += ["--server-web-roots", path_to_webui]
        cmd += ["--ensight-grpc-port", str(self._ports[0])]
        cmd += ["--ensight-html-port", str(self._ports[2])]
        cmd += ["--ensight-ws-port", str(self._ports[3])]
        cmd += ["--ensight-session-directory", self._session_directory]
        cmd += ["--ensight-secret-key", self._secret_key]
        cmd += ["--main-show-gui", "'False'"]
        if "PYENSIGHT_DEBUG" in os.environ:
            try:
                if int(os.environ["PYENSIGHT_DEBUG"]) > 0:
                    del popen_common["stdout"]
                    del popen_common["stderr"]
            except (ValueError, KeyError):
                pass
        popen_common["env"].update(
            {
                "SIMBA_WEBSERVER_TOKEN": self._secret_key,
                "FLUENT_WEBSERVER_TOKEN": self._secret_key,
            }
        )
        self._webui_pid = subprocess.Popen(cmd, **popen_common).pid

    def start(self) -> "pyensight.Session":
        """Start an EnSight session using the local EnSight installation.

        This method launches a copy of EnSight locally that supports the
        gRPC interface. It creates and binds a ``Session`` instance to the
        created gRPC session and returns that session.

        Returns
        -------
        obj
            PyEnSight ``Session`` object instance.

        Raises
        ------
        RuntimeError:
            If the necessary number of ports could not be allocated.
        """
        tmp_session = super().start()
        if tmp_session:
            return tmp_session
        if self._ports is None:
            # session directory and UUID
            self._secret_key = str(uuid.uuid1())
            self.session_directory = tempfile.mkdtemp(prefix="pyensight_")
            if (
                not self._grpc_uds_pathname
                and not self._grpc_use_tcp_sockets
                and not self._is_windows()
            ):
                self._grpc_uds_pathname = os.path.join(self.session_directory, "pyensight")

            # gRPC port, VNC port, websocketserver ws, websocketserver html
            to_avoid = self._find_ports_used_by_other_pyensight_and_ensight()
            num_ports = 5
            if self._launch_webui:
                num_ports = 6
            self._ports = find_unused_ports(num_ports, avoid=to_avoid)
            if self._ports is None:
                raise RuntimeError("Unable to allocate local ports for EnSight session")
            is_windows = self._is_windows()

            # Launch EnSight
            # create the environmental variables
            local_env = os.environ.copy()
            if not local_env.get("ENSIGHT_GRPC_DISABLE_SECURITY_TOKEN"):
                local_env["ENSIGHT_SECURITY_TOKEN"] = self._secret_key
            local_env["WEBSOCKETSERVER_SECURITY_TOKEN"] = self._secret_key
            local_env["ENSIGHT_SESSION_TEMPDIR"] = self.session_directory
            # If for some reason, the ENSIGHT_ANSYS_LAUNCH is set previously,
            # honor that value, otherwise set it to "pyensight".  This allows
            # for an environmental setup to set the value to something else
            # (e.g. their "app").
            if "ENSIGHT_ANSYS_LAUNCH" not in local_env:
                local_env["ENSIGHT_ANSYS_LAUNCH"] = "pyensight"

            # build the EnSight command
            exe = os.path.join(self._install_path, "bin", self.application)
            cmd = [exe]
            if self._batch:
                cmd.append("-batch")
            else:
                cmd.append("-no_start_screen")
            cmd.extend(["-grpc_server", str(self._ports[0])])
            if self._grpc_use_tcp_sockets:
                cmd.append("-grpc_use_tcp_sockets")
            if self._grpc_allow_network_connections:
                cmd.append("-grpc_allow_network_connections")
            if self._grpc_disable_tls:
                cmd.append("-grpc_disable_tls")
            if self._grpc_uds_pathname:
                cmd.append("-grpc_uds_pathname")
                cmd.append(self._grpc_uds_pathname)
            vnc_url = f"vnc://%%3Frfb_port={self._ports[1]}%%26use_auth=0"
            cmd.extend(["-vnc", vnc_url])
            cmd.extend(["-ports", str(self._ports[4])])
            if self._additional_command_line_options:
                cmd.extend(self._additional_command_line_options)

            use_egl = self._use_egl()

            # to aid in debugging, PYENSIGHT_DEBUG can be set to a non-zero integer
            popen_common = dict(
                stdout=subprocess.DEVNULL,
                stderr=subprocess.DEVNULL,
                cwd=self.session_directory,
                env=local_env,
            )
            if "PYENSIGHT_DEBUG" in os.environ:
                try:
                    if int(os.environ["PYENSIGHT_DEBUG"]) > 0:
                        del popen_common["stdout"]
                        del popen_common["stderr"]
                except ValueError:
                    pass

            if is_windows:
                cmd[0] += ".bat"
            if use_egl:
                cmd.append("-egl")
            if self._use_sos:
                cmd.append("-sos")
                if not self._use_mpi:
                    cmd.append("-nservers")
                    cmd.append(str(int(self._use_sos)))
                else:
                    cmd.append(f"--np={int(self._use_sos)+1}")
                    cmd.append(f"--mpi={self._use_mpi}")
                    cmd.append(f"--ic={self._interconnect}")
                    hosts = ",".join(self._server_hosts)
                    cmd.append(f"--cnf={hosts}")
            if self._liben_rest:
                cmd.extend(["-rest_server", str(self._ports[2])])

            # cmd.append("-minimize_console")
            logging.debug(f"Starting EnSight with : {cmd}\n")
            self._ensight_pid = subprocess.Popen(cmd, **popen_common).pid

            # Launch websocketserver

            # find websocketserver script
            found_scripts = glob.glob(
                os.path.join(self._install_path, "nexus*", "nexus_launcher", "websocketserver.py")
            )
            if not found_scripts:
                raise RuntimeError("Unable to find websocketserver script")
            # If more than one nexus directory is found, find the one that corresponds
            # to the version that should be used. Otherwise, just take the first one found.
            # This is likely to only happen for developer installations or build areas.
            idx = 0
            try:
                found_scripts_len = len(found_scripts)
                if found_scripts_len > 1:
                    version_str = str(pyensight.__ansys_version__)
                    for i in range(found_scripts_len):
                        if version_str in found_scripts[i]:
                            idx = i
                            break
            except Exception:
                pass
            websocket_script = found_scripts[idx]
            version = re.findall(r"nexus(\d+)", websocket_script)[0]
            # build the commandline
<<<<<<< HEAD
            if not self._liben_rest:
                cmd = [os.path.join(self._install_path, "bin", "cpython"), websocket_script]
                if is_windows:
                    cmd[0] += ".bat"
                cmd.extend(["--http_directory", self.session_directory])
                # http port
                cmd.extend(["--http_port", str(self._ports[2])])
                # vnc port
                cmd.extend(["--client_port", str(self._ports[1])])
                if self._enable_rest_api:
                    # grpc port
                    cmd.extend(["--grpc_port", str(self._ports[0])])
                # EnVision sessions
                cmd.extend(["--local_session", "envision", "5"])
                if int(version) > 252 and self._rest_ws_separate_loops:
                    cmd.append("--separate_loops")
                cmd.extend(["--security_token", self._secret_key])
                # websocket port
                if int(version) > 252 and self._do_not_start_ws:
                    cmd.append("-1")
                else:
                    cmd.append(str(self._ports[3]))
                logging.debug(f"Starting WSS: {cmd}\n")
                if is_windows:
                    startupinfo = subprocess.STARTUPINFO()
                    startupinfo.dwFlags |= subprocess.STARTF_USESHOWWINDOW
                    popen_common["startupinfo"] = startupinfo
                self._websocketserver_pid = subprocess.Popen(cmd, **popen_common).pid
=======
            cmd = [os.path.join(self._install_path, "bin", "cpython"), websocket_script]
            if is_windows:
                cmd[0] += ".bat"
            cmd.extend(["--http_directory", self.session_directory])
            # http port
            cmd.extend(["--http_port", str(self._ports[2])])
            # vnc port
            cmd.extend(["--client_port", str(self._ports[1])])
            if self._enable_rest_api:
                # grpc port
                cmd.extend(["--grpc_port", str(self._ports[0])])
                if self._grpc_use_tcp_sockets:
                    cmd.append("--grpc_use_tcp_sockets")
                if self._grpc_allow_network_connections:
                    cmd.append("--grpc_allow_network_connections")
                if self._grpc_disable_tls:
                    cmd.append("--grpc_disable_tls")
                if self._grpc_uds_pathname:
                    cmd.append("--grpc_uds_pathname")
                    cmd.append(self._grpc_uds_pathname)
            # EnVision sessions
            cmd.extend(["--local_session", "envision", "5"])
            if int(version) > 252 and self._rest_ws_separate_loops:
                cmd.append("--separate_loops")
            cmd.extend(["--security_token", self._secret_key])
            # websocket port
            if int(version) > 252 and self._do_not_start_ws:
                cmd.append("-1")
            else:
                cmd.append(str(self._ports[3]))
            logging.debug(f"Starting WSS: {cmd}\n")
            if is_windows:
                startupinfo = subprocess.STARTUPINFO()
                startupinfo.dwFlags |= subprocess.STARTF_USESHOWWINDOW
                popen_common["startupinfo"] = startupinfo
            self._websocketserver_pid = subprocess.Popen(cmd, **popen_common).pid
>>>>>>> f5aad2ed

        # build the session instance
        logging.debug(
            f"Creating session with ports for grpc:{self._ports[0]}\n"
            + f"html:{self._ports[2]} ws:{self._ports[3]}\n"
            + f"key:{self._secret_key}\n"
        )
        use_sos = False
        if self._use_sos:
            use_sos = True

        # need to use Session like this for mock testing this class
        session = ansys.pyensight.core.session.Session(
            host="127.0.0.1",
            grpc_port=self._ports[0],
            grpc_use_tcp_sockets=self._grpc_use_tcp_sockets,
            grpc_allow_network_connections=self._grpc_allow_network_connections,
            grpc_disable_tls=self._grpc_disable_tls,
            grpc_uds_pathname=self._grpc_uds_pathname,
            html_port=self._ports[2],
            ws_port=self._ports[3],
            install_path=self._install_path,
            secret_key=self._secret_key,
            timeout=self._timeout,
            sos=use_sos,
            rest_api=self._enable_rest_api,
            webui_port=self._ports[5] if self._launch_webui else None,
        )
        session.launcher = self
        self._sessions.append(session)
        if self._launch_webui:
            self.launch_webui(version, popen_common)
        return session

    @staticmethod
    def _kill_process_unix(pid):
        external_kill = ["kill", "-9", str(pid)]
        process = psutil.Popen(external_kill, stderr=subprocess.DEVNULL, stdout=subprocess.DEVNULL)
        process.wait()

    @staticmethod
    def _kill_process_windows(pid):
        external_kill = ["taskkill", "/F", "/PID", str(pid)]
        process = psutil.Popen(external_kill, stderr=subprocess.DEVNULL, stdout=subprocess.DEVNULL)
        process.wait()

    def _kill_process_by_pid(self, pid):
        if self._is_windows():
            self._kill_process_windows(pid)
        else:
            self._kill_process_unix(pid)

    def _kill_process_tree(self, pid):
        try:
            parent = psutil.Process(pid)
            for child in parent.children(recursive=True):
                try:
                    self._kill_process_by_pid(child.pid)
                    child.kill()
                except (psutil.AccessDenied, psutil.ZombieProcess, OSError, psutil.NoSuchProcess):
                    continue
            self._kill_process_by_pid(parent.pid)
            parent.kill()
        except (psutil.AccessDenied, psutil.ZombieProcess, OSError, psutil.NoSuchProcess):
            pass

    def stop(self) -> None:
        """Release any additional resources allocated during launching."""
        maximum_wait_secs = 120.0
        start_time = time.time()
        while (time.time() - start_time) < maximum_wait_secs:
            try:
                shutil.rmtree(self.session_directory)
                self._ports = None
                super().stop()
                return
            except PermissionError:
                pass
            except FileNotFoundError:
                pass
            except Exception:
                raise
        raise RuntimeError(f"Unable to remove {self.session_directory} in {maximum_wait_secs}s")

    def close(self, session):
        """Shut down the launched EnSight session.

        This method closes all associated sessions and then stops the
        launched EnSight instance.

        Parameters
        ----------
        session : ``pyensight.Session``
            Session to close.

        Raises
        ------
        RuntimeError
            If the session was not launched by this launcher.

        """
        if self._websocketserver_pid:
            self._kill_process_tree(self._websocketserver_pid)
        return super().close(session)

    @staticmethod
    def get_cei_install_directory(ansys_installation: Optional[str]) -> str:
        """Get the Ansys distribution CEI directory to use.

        Parameters
        ----------
        ansys_installation : str, optional
            Path to the local Ansys installation, including the version
            directory. The default is ``None``, in which case common locations
            are scanned to detect the latest local Ansys installation. The
            ``PYENSIGHT_ANSYS_INSTALLATION`` environmental variable is checked first.

        Returns
        -------
        str
            Validated installation directory, which contains ``bin/ensight``.

        Raises
        ------
        RuntimeError:
            If the installation directory does not point to a
            valid EnSight installation.
        """
        dirs_to_check = []
        if ansys_installation:
            # User passed directory
            dirs_to_check.append(os.path.join(ansys_installation, "CEI"))
            dirs_to_check.append(ansys_installation)
        else:
            # Environmental variable
            if "PYENSIGHT_ANSYS_INSTALLATION" in os.environ:
                env_inst = os.environ["PYENSIGHT_ANSYS_INSTALLATION"]
                dirs_to_check.append(env_inst)
                # Note: PYENSIGHT_ANSYS_INSTALLATION is designed for devel builds
                # where there is no CEI directory, but for folks using it in other
                # ways, we'll add that one too, just in case.
                dirs_to_check.append(os.path.join(env_inst, "CEI"))
            # 'enve' home directory (running in local distro)
            try:
                import enve

                dirs_to_check.append(enve.home())
            except ModuleNotFoundError:
                pass
            # Look for Ansys install using target version number
            version = pyensight.__ansys_version__
            if f"AWP_ROOT{version}" in os.environ:
                dirs_to_check.append(os.path.join(os.environ[f"AWP_ROOT{version}"], "CEI"))
            # Common, default install locations
            install_dir = f"/ansys_inc/v{version}/CEI"
            if platform.system().startswith("Wind"):
                install_dir = rf"C:\Program Files\ANSYS Inc\v{version}\CEI"
            dirs_to_check.append(install_dir)

        for install_dir in dirs_to_check:
            launch_file = os.path.join(install_dir, "bin", "ensight")
            if os.path.exists(launch_file):
                return install_dir

        raise RuntimeError(f"Unable to detect an EnSight installation in: {dirs_to_check}")

    def _is_system_egl_capable(self) -> bool:
        """Check if the system supports the EGL launch.

        Returns
        -------
        bool
            ``True`` if the system supports the EGL launch, ``False`` otherwise.
        """
        if self._is_windows():
            return False
        egl_test_path = os.path.join(self._install_path, "bin", "cei_egltest")
        egl_proc = subprocess.Popen([egl_test_path], stdout=subprocess.PIPE)
        _, _ = egl_proc.communicate()
        if egl_proc.returncode == 0:
            return True
        return False<|MERGE_RESOLUTION|>--- conflicted
+++ resolved
@@ -312,7 +312,6 @@
             websocket_script = found_scripts[idx]
             version = re.findall(r"nexus(\d+)", websocket_script)[0]
             # build the commandline
-<<<<<<< HEAD
             if not self._liben_rest:
                 cmd = [os.path.join(self._install_path, "bin", "cpython"), websocket_script]
                 if is_windows:
@@ -325,6 +324,15 @@
                 if self._enable_rest_api:
                     # grpc port
                     cmd.extend(["--grpc_port", str(self._ports[0])])
+                    if self._grpc_use_tcp_sockets:
+                        cmd.append("--grpc_use_tcp_sockets")
+                    if self._grpc_allow_network_connections:
+                        cmd.append("--grpc_allow_network_connections")
+                    if self._grpc_disable_tls:
+                        cmd.append("--grpc_disable_tls")
+                    if self._grpc_uds_pathname:
+                        cmd.append("--grpc_uds_pathname")
+                        cmd.append(self._grpc_uds_pathname)
                 # EnVision sessions
                 cmd.extend(["--local_session", "envision", "5"])
                 if int(version) > 252 and self._rest_ws_separate_loops:
@@ -341,44 +349,6 @@
                     startupinfo.dwFlags |= subprocess.STARTF_USESHOWWINDOW
                     popen_common["startupinfo"] = startupinfo
                 self._websocketserver_pid = subprocess.Popen(cmd, **popen_common).pid
-=======
-            cmd = [os.path.join(self._install_path, "bin", "cpython"), websocket_script]
-            if is_windows:
-                cmd[0] += ".bat"
-            cmd.extend(["--http_directory", self.session_directory])
-            # http port
-            cmd.extend(["--http_port", str(self._ports[2])])
-            # vnc port
-            cmd.extend(["--client_port", str(self._ports[1])])
-            if self._enable_rest_api:
-                # grpc port
-                cmd.extend(["--grpc_port", str(self._ports[0])])
-                if self._grpc_use_tcp_sockets:
-                    cmd.append("--grpc_use_tcp_sockets")
-                if self._grpc_allow_network_connections:
-                    cmd.append("--grpc_allow_network_connections")
-                if self._grpc_disable_tls:
-                    cmd.append("--grpc_disable_tls")
-                if self._grpc_uds_pathname:
-                    cmd.append("--grpc_uds_pathname")
-                    cmd.append(self._grpc_uds_pathname)
-            # EnVision sessions
-            cmd.extend(["--local_session", "envision", "5"])
-            if int(version) > 252 and self._rest_ws_separate_loops:
-                cmd.append("--separate_loops")
-            cmd.extend(["--security_token", self._secret_key])
-            # websocket port
-            if int(version) > 252 and self._do_not_start_ws:
-                cmd.append("-1")
-            else:
-                cmd.append(str(self._ports[3]))
-            logging.debug(f"Starting WSS: {cmd}\n")
-            if is_windows:
-                startupinfo = subprocess.STARTUPINFO()
-                startupinfo.dwFlags |= subprocess.STARTF_USESHOWWINDOW
-                popen_common["startupinfo"] = startupinfo
-            self._websocketserver_pid = subprocess.Popen(cmd, **popen_common).pid
->>>>>>> f5aad2ed
 
         # build the session instance
         logging.debug(
