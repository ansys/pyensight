--- conflicted
+++ resolved
@@ -439,10 +439,7 @@
         out = []
         dirlen = 0
         if localdir:
-<<<<<<< HEAD
-=======
             # we use dirlen + 1 here to remove the '/' inserted by os.path.join()
->>>>>>> 2a5bc269
             dirlen = len(localdir) + 1
         for item in filelist:
             try:
