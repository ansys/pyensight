#
# This file borrows heavily from the Omniverse Example Connector which
# contains the following notice:
#
###############################################################################
# Copyright 2020 NVIDIA Corporation
#
# Permission is hereby granted, free of charge, to any person obtaining a copy of
# this software and associated documentation files (the "Software"), to deal in
# the Software without restriction, including without limitation the rights to
# use, copy, modify, merge, publish, distribute, sublicense, and/or sell copies of
# the Software, and to permit persons to whom the Software is furnished to do so,
# subject to the following conditions:
#
# The above copyright notice and this permission notice shall be included in all
# copies or substantial portions of the Software.
#
# THE SOFTWARE IS PROVIDED "AS IS", WITHOUT WARRANTY OF ANY KIND, EXPRESS OR
# IMPLIED, INCLUDING BUT NOT LIMITED TO THE WARRANTIES OF MERCHANTABILITY, FITNESS
# FOR A PARTICULAR PURPOSE AND NONINFRINGEMENT. IN NO EVENT SHALL THE AUTHORS OR
# COPYRIGHT HOLDERS BE LIABLE FOR ANY CLAIM, DAMAGES OR OTHER LIABILITY, WHETHER
# IN AN ACTION OF CONTRACT, TORT OR OTHERWISE, ARISING FROM, OUT OF OR IN
# CONNECTION WITH THE SOFTWARE OR THE USE OR OTHER DEALINGS IN THE SOFTWARE.
#
###############################################################################
import logging
import math
import os
import shutil
import tempfile
from typing import Any, Dict, List, Optional

from ansys.pyensight.core.utils.dsg_server import Part, UpdateHandler
import numpy
import png
from pxr import Gf, Kind, Sdf, Usd, UsdGeom, UsdLux, UsdShade


class OmniverseWrapper(object):
    def __init__(
        self,
        live_edit: bool = False,
        destination: str = "",
        line_width: float = 0.0,
    ) -> None:
        self._cleaned_index = 0
        self._cleaned_names: dict = {}
        self._connectionStatusSubscription = None
        self._stage = None
        self._destinationPath: str = ""
        self._old_stages: list = []
        self._stagename = "dsg_scene.usd"
        self._live_edit: bool = live_edit
        if self._live_edit:
            self._stagename = "dsg_scene.live"
        # USD time slider will have 120 tick marks per second of animation time
        self._time_codes_per_second = 120.0

        if destination:
            self.destination = destination

        self._line_width = line_width

    @property
    def destination(self) -> str:
        """The current output directory."""
        return self._destinationPath

    @destination.setter
    def destination(self, directory: str) -> None:
        self._destinationPath = directory
        if not self.is_valid_destination(directory):
            logging.warning(f"Invalid destination path: {directory}")

    @property
    def line_width(self) -> float:
        return self._line_width

    @line_width.setter
    def line_width(self, line_width: float) -> None:
        self._line_width = line_width

    def shutdown(self) -> None:
        """
        Shutdown the connection to Omniverse cleanly.
        """
        self._connectionStatusSubscription = None

    @staticmethod
    def is_valid_destination(path: str) -> bool:
        """
        Verify that the target path is a writeable directory.

        Parameters
        ----------
        path
            The path to check

        Returns
        -------
            True if the path is a writeable directory, False otherwise.
        """
        return os.access(path, os.W_OK)

    def stage_url(self, name: Optional[str] = None) -> str:
        """
        For a given object name, create the URL for the item.
        Parameters
        ----------
        name: the name of the object to generate the URL for. If None, it will be the URL for the
              stage name.

        Returns
        -------
        The URL for the object.
        """
        if name is None:
            name = self._stagename
        return os.path.join(self._destinationPath, name)

    def delete_old_stages(self) -> None:
        """
        Remove all the stages included in the "_old_stages" list.
        If a stage is in use and cannot be removed, keep its name in _old_stages
        to retry later.
        """
        stages_unremoved = list()
        while self._old_stages:
            stage = self._old_stages.pop()
            try:
                if os.path.isfile(stage):
                    os.remove(stage)
                else:
                    shutil.rmtree(stage, ignore_errors=True, onerror=None)
            except OSError:
                stages_unremoved.append(stage)
        self._old_stages = stages_unremoved

    def create_new_stage(self) -> None:
        """
        Create a new stage. using the current stage name.
        """
        logging.info(f"Creating Omniverse stage: {self.stage_url()}")
        if self._stage:
            self._stage.Unload()
            self._stage = None
        self.delete_old_stages()
        self._stage = Usd.Stage.CreateNew(self.stage_url())
        # record the stage in the "_old_stages" list.
        self._old_stages.append(self.stage_url())
        UsdGeom.SetStageUpAxis(self._stage, UsdGeom.Tokens.y)
        # in M
        UsdGeom.SetStageMetersPerUnit(self._stage, 1.0)
        logging.info(f"Created stage: {self.stage_url()}")

    def save_stage(self, comment: str = "") -> None:
        """
        For live connections, save the current edit and allow live processing.

        Presently, live connections are disabled.
        """
        self._stage.GetRootLayer().Save()  # type:ignore

    def clear_cleaned_names(self) -> None:
        """
        Clear the list of cleaned names
        """
        self._cleaned_names = {}
        self._cleaned_index = 0

    def clean_name(self, name: str, id_name: Any = None) -> str:
        """Generate a valid USD name

        From a base (EnSight) varname, partname, etc. and the DSG id, generate
        a unique, valid USD name.  Save the names so that if the same name
        comes in again, the previously computed name is returned and if the
        manipulation results in a conflict, the name can be made unique.

        Parameters
        ----------
        name:
            The name to generate a USD name for.

        id_name:
            The DSG id associated with the DSG name, if any.

        Returns
        -------
            A unique USD name.
        """
        orig_name = name
        # return any previously generated name
        if (name, id_name) in self._cleaned_names:
            return self._cleaned_names[(name, id_name)]
        # replace invalid characters.  EnSight uses a number of characters that are illegal in USD names.
        replacements = {
            ord("+"): "_",
            ord("-"): "_",
            ord("."): "_",
            ord(":"): "_",
            ord("["): "_",
            ord("]"): "_",
            ord("("): "_",
            ord(")"): "_",
            ord("<"): "_",
            ord(">"): "_",
            ord("/"): "_",
            ord("="): "_",
            ord(","): "_",
            ord(" "): "_",
            ord("\\"): "_",
        }
        name = name.translate(replacements)
        if name[0].isdigit():
            name = f"_{name}"
        if id_name is not None:
            name = name + "_" + str(id_name)
        if name in self._cleaned_names.values():
            # Make the name unique
            while f"{name}_{self._cleaned_index}" in self._cleaned_names.values():
                self._cleaned_index += 1
            name = f"{name}_{self._cleaned_index}"
        # store off the cleaned name
        self._cleaned_names[(orig_name, id_name)] = name
        return name

    @staticmethod
    def decompose_matrix(values: Any) -> Any:
        """
        Decompose an array of floats (representing a 4x4 matrix) into scale, rotation and translation.
        Parameters
        ----------
        values:
            16 values (input to Gf.Matrix4f CTOR)

        Returns
        -------
        (scale, rotation, translation)
        """
        # ang_convert = 180.0/math.pi
        ang_convert = 1.0
        trans_convert = 1.0
        m = Gf.Matrix4f(*values)
        m = m.GetTranspose()

        s = math.sqrt(m[0][0] * m[0][0] + m[0][1] * m[0][1] + m[0][2] * m[0][2])
        # cleanup scale
        m = m.RemoveScaleShear()
        # r = m.ExtractRotation()
        R = m.ExtractRotationMatrix()
        r = [
            math.atan2(R[2][1], R[2][2]) * ang_convert,
            math.atan2(-R[2][0], 1.0) * ang_convert,
            math.atan2(R[1][0], R[0][0]) * ang_convert,
        ]
        t = m.ExtractTranslation()
        t = [t[0] * trans_convert, t[1] * trans_convert, t[2] * trans_convert]
        return s, r, t

    def create_dsg_mesh_block(
        self,
        name,
        id,
        part_hash,
        parent_prim,
        verts,
        conn,
        normals,
        tcoords,
        matrix=[1.0, 0.0, 0.0, 0.0, 0.0, 1.0, 0.0, 0.0, 0.0, 0.0, 1.0, 0.0, 0.0, 0.0, 0.0, 1.0],
        diffuse=[1.0, 1.0, 1.0, 1.0],
        variable=None,
        timeline=[0.0, 0.0],
        first_timestep=False,
        mat_info={},
    ):
        # 1D texture map for variables https://graphics.pixar.com/usd/release/tut_simple_shading.html
        # create the part usd object
        partname = self.clean_name(name + part_hash.hexdigest())
        stage_name = "/Parts/" + partname + ".usd"
        part_stage_url = self.stage_url(os.path.join("Parts", partname + ".usd"))
        part_stage = None

        if not os.path.exists(part_stage_url):
            part_stage = Usd.Stage.CreateNew(part_stage_url)
            self._old_stages.append(part_stage_url)
            xform = UsdGeom.Xform.Define(part_stage, "/" + partname)
            mesh = UsdGeom.Mesh.Define(part_stage, "/" + partname + "/Mesh")
            # mesh.CreateDisplayColorAttr()
            mesh.CreateDoubleSidedAttr().Set(True)
            mesh.CreatePointsAttr(verts)
            mesh.CreateNormalsAttr(normals)
            mesh.CreateFaceVertexCountsAttr([3] * (conn.size // 3))
            mesh.CreateFaceVertexIndicesAttr(conn)
            if (tcoords is not None) and variable:
                primvarsAPI = UsdGeom.PrimvarsAPI(mesh)
                texCoords = primvarsAPI.CreatePrimvar(
                    "st", Sdf.ValueTypeNames.TexCoord2fArray, UsdGeom.Tokens.varying
                )
                texCoords.Set(tcoords)
                texCoords.SetInterpolation("vertex")
            part_prim = part_stage.GetPrimAtPath("/" + partname)
            part_stage.SetDefaultPrim(part_prim)

            # Currently, this will never happen, but it is a setup for rigid body transforms
            # At present, the group transforms have been cooked into the vertices so this is not needed
            matrixOp = xform.AddXformOp(
                UsdGeom.XformOp.TypeTransform, UsdGeom.XformOp.PrecisionDouble
            )
            matrixOp.Set(Gf.Matrix4d(*matrix).GetTranspose())

            self.create_dsg_material(
                part_stage,
                mesh,
                "/" + partname,
                diffuse=diffuse,
                variable=variable,
                mat_info=mat_info,
            )

        timestep_prim = self.add_timestep_group(parent_prim, timeline, first_timestep)

        # glue it into our stage
        path = timestep_prim.GetPath().AppendChild("part_ref_" + partname)
        part_ref = self._stage.OverridePrim(path)
        part_ref.GetReferences().AddReference("." + stage_name)

        if part_stage is not None:
            part_stage.GetRootLayer().Save()

        return part_stage_url

    def add_timestep_group(
        self, parent_prim: UsdGeom.Xform, timeline: List[float], first_timestep: bool
    ) -> UsdGeom.Xform:
        # add a layer in the group hierarchy for the timestep
        timestep_group_path = parent_prim.GetPath().AppendChild(
            self.clean_name("t" + str(timeline[0]), None)
        )
        timestep_prim = UsdGeom.Xform.Define(self._stage, timestep_group_path)
        visibility_attr = UsdGeom.Imageable(timestep_prim).GetVisibilityAttr()
        if first_timestep:
            visibility_attr.Set("inherited", Usd.TimeCode.EarliestTime())
        else:
            visibility_attr.Set("invisible", Usd.TimeCode.EarliestTime())
        visibility_attr.Set("inherited", timeline[0] * self._time_codes_per_second)
        # Final timestep has timeline[0]==timeline[1].  Leave final timestep visible.
        if timeline[0] < timeline[1]:
            visibility_attr.Set("invisible", timeline[1] * self._time_codes_per_second)
        return timestep_prim

    def create_dsg_lines(
        self,
        name,
        id,
        part_hash,
        parent_prim,
        verts,
        tcoords,
        width,
        matrix=[1.0, 0.0, 0.0, 0.0, 0.0, 1.0, 0.0, 0.0, 0.0, 0.0, 1.0, 0.0, 0.0, 0.0, 0.0, 1.0],
        diffuse=[1.0, 1.0, 1.0, 1.0],
        variable=None,
        timeline=[0.0, 0.0],
        first_timestep=False,
        mat_info={},
    ):
        # include the line width in the hash
        part_hash.update(str(self.line_width).encode("utf-8"))

        # 1D texture map for variables https://graphics.pixar.com/usd/release/tut_simple_shading.html
        # create the part usd object
        partname = self.clean_name(name + part_hash.hexdigest()) + "_l"
        stage_name = "/Parts/" + partname + ".usd"
        part_stage_url = self.stage_url(os.path.join("Parts", partname + ".usd"))
        part_stage = None

        var_cmd = variable

        if not os.path.exists(part_stage_url):
            part_stage = Usd.Stage.CreateNew(part_stage_url)
            self._old_stages.append(part_stage_url)
            xform = UsdGeom.Xform.Define(part_stage, "/" + partname)
            lines = UsdGeom.BasisCurves.Define(part_stage, "/" + partname + "/Lines")
            lines.CreateDoubleSidedAttr().Set(True)
            lines.CreatePointsAttr(verts)
            lines.CreateCurveVertexCountsAttr([2] * (verts.size // 6))
            lines.CreatePurposeAttr().Set("render")
            lines.CreateTypeAttr().Set("linear")
            lines.CreateWidthsAttr([width])
            lines.SetWidthsInterpolation("constant")
            # Rounded endpoint are a primvar
            primvarsAPI = UsdGeom.PrimvarsAPI(lines)
            endCaps = primvarsAPI.CreatePrimvar(
                "endcaps", Sdf.ValueTypeNames.Int, UsdGeom.Tokens.constant
            )
            endCaps.Set(2)  # Rounded = 2

            prim = lines.GetPrim()
            wireframe = width == 0.0
            prim.CreateAttribute(
                "omni:scene:visualization:drawWireframe", Sdf.ValueTypeNames.Bool
            ).Set(wireframe)
            if (tcoords is not None) and var_cmd:
                primvarsAPI = UsdGeom.PrimvarsAPI(lines)
                texCoords = primvarsAPI.CreatePrimvar(
                    "st", Sdf.ValueTypeNames.TexCoord2fArray, UsdGeom.Tokens.varying
                )
                texCoords.Set(tcoords)
                texCoords.SetInterpolation("vertex")
            part_prim = part_stage.GetPrimAtPath("/" + partname)
            part_stage.SetDefaultPrim(part_prim)

            # Currently, this will never happen, but it is a setup for rigid body transforms
            # At present, the group transforms have been cooked into the vertices so this is not needed
            matrixOp = xform.AddXformOp(
                UsdGeom.XformOp.TypeTransform, UsdGeom.XformOp.PrecisionDouble
            )
            matrixOp.Set(Gf.Matrix4d(*matrix).GetTranspose())

            self.create_dsg_material(
                part_stage,
                lines,
                "/" + partname,
                diffuse=diffuse,
                variable=var_cmd,
                mat_info=mat_info,
            )

        timestep_prim = self.add_timestep_group(parent_prim, timeline, first_timestep)

        # glue it into our stage
        path = timestep_prim.GetPath().AppendChild("part_ref_" + partname)
        part_ref = self._stage.OverridePrim(path)
        part_ref.GetReferences().AddReference("." + stage_name)

        if part_stage is not None:
            part_stage.GetRootLayer().Save()

        return part_stage_url

    def create_dsg_points(
        self,
        name,
        id,
        part_hash,
        parent_prim,
        verts,
        sizes,
        colors,
        matrix=[1.0, 0.0, 0.0, 0.0, 0.0, 1.0, 0.0, 0.0, 0.0, 0.0, 1.0, 0.0, 0.0, 0.0, 0.0, 1.0],
        default_size=1.0,
        default_color=[1.0, 1.0, 1.0, 1.0],
        timeline=[0.0, 0.0],
        first_timestep=False,
    ):
        # create the part usd object
        partname = self.clean_name(name + part_hash.hexdigest())
        stage_name = "/Parts/" + partname + ".usd"
        part_stage_url = self.stage_url(os.path.join("Parts", partname + ".usd"))
        part_stage = None

        if not os.path.exists(part_stage_url):
            part_stage = Usd.Stage.CreateNew(part_stage_url)
            self._old_stages.append(part_stage_url)
            xform = UsdGeom.Xform.Define(part_stage, "/" + partname)

            points = UsdGeom.Points.Define(part_stage, "/" + partname + "/Points")
            # points.GetPointsAttr().Set(Vt.Vec3fArray(verts.tolist()))
            points.GetPointsAttr().Set(verts)
            if sizes is not None and sizes.size == (verts.size // 3):
                points.GetWidthsAttr().Set(sizes)
            else:
                points.GetWidthsAttr().Set([default_size] * (verts.size // 3))

            colorAttr = points.GetPrim().GetAttribute("primvars:displayColor")
            colorAttr.SetMetadata("interpolation", "vertex")
            if colors is not None and colors.size == verts.size:
                colorAttr.Set(colors)
            else:
                colorAttr.Set([default_color[0:3]] * (verts.size // 3))

            part_prim = part_stage.GetPrimAtPath("/" + partname)
            part_stage.SetDefaultPrim(part_prim)

            # Currently, this will never happen, but it is a setup for rigid body transforms
            # At present, the group transforms have been cooked into the vertices so this is not needed
            matrixOp = xform.AddXformOp(
                UsdGeom.XformOp.TypeTransform, UsdGeom.XformOp.PrecisionDouble
            )
            matrixOp.Set(Gf.Matrix4d(*matrix).GetTranspose())

        timestep_prim = self.add_timestep_group(parent_prim, timeline, first_timestep)

        # glue it into our stage
        path = timestep_prim.GetPath().AppendChild("part_ref_" + partname)
        part_ref = self._stage.OverridePrim(path)
        part_ref.GetReferences().AddReference("." + stage_name)

        if part_stage is not None:
            part_stage.GetRootLayer().Save()

        return part_stage_url

    def create_dsg_material(
        self, stage, mesh, root_name, diffuse=[1.0, 1.0, 1.0, 1.0], variable=None, mat_info={}
    ):
        # https://graphics.pixar.com/usd/release/spec_usdpreviewsurface.html
        # Use ior==1.0 to be more like EnSight - rays of light do not bend when passing through transparent objs
        material = UsdShade.Material.Define(stage, root_name + "/Material")
        pbrShader = UsdShade.Shader.Define(stage, root_name + "/Material/PBRShader")
        pbrShader.CreateIdAttr("UsdPreviewSurface")
        smoothness = mat_info.get("smoothness", 0.0)
        pbrShader.CreateInput("roughness", Sdf.ValueTypeNames.Float).Set(1.0 - smoothness)
        metallic = mat_info.get("metallic", 0.0)
        pbrShader.CreateInput("metallic", Sdf.ValueTypeNames.Float).Set(metallic)
        opacity = mat_info.get("opacity", diffuse[3])
        pbrShader.CreateInput("opacity", Sdf.ValueTypeNames.Float).Set(opacity)
        pbrShader.CreateInput("ior", Sdf.ValueTypeNames.Float).Set(1.0)
        pbrShader.CreateInput("useSpecularWorkflow", Sdf.ValueTypeNames.Int).Set(1)
        if variable:
            stReader = UsdShade.Shader.Define(stage, root_name + "/Material/stReader")
            stReader.CreateIdAttr("UsdPrimvarReader_float2")
            diffuseTextureSampler = UsdShade.Shader.Define(
                stage, root_name + "/Material/diffuseTexture"
            )
            diffuseTextureSampler.CreateIdAttr("UsdUVTexture")
            name = self.clean_name(variable.name)
            filename = f"./Textures/palette_{name}.png"
            diffuseTextureSampler.CreateInput("file", Sdf.ValueTypeNames.Asset).Set(filename)
            diffuseTextureSampler.CreateInput("st", Sdf.ValueTypeNames.Float2).ConnectToSource(
                stReader.ConnectableAPI(), "result"
            )
            diffuseTextureSampler.CreateOutput("rgb", Sdf.ValueTypeNames.Float3)
            pbrShader.CreateInput("diffuseColor", Sdf.ValueTypeNames.Color3f).ConnectToSource(
                diffuseTextureSampler.ConnectableAPI(), "rgb"
            )
            stInput = material.CreateInput("frame:stPrimvarName", Sdf.ValueTypeNames.Token)
            stInput.Set("st")
            stReader.CreateInput("varname", Sdf.ValueTypeNames.Token).ConnectToSource(stInput)
        else:
            # The colors are a mixture of content from the DSG PART protocol buffer
            # and the JSON material block from the material_name field.
            kd = 1.0
            diffuse_color = [diffuse[0], diffuse[1], diffuse[2]]
            ke = 1.0
            emissive_color = [0.0, 0.0, 0.0]
            ks = 1.0
            specular_color = [0.0, 0.0, 0.0]
            mat_name = mat_info.get("name", "")
            if mat_name.startswith("ensight"):
                diffuse_color = mat_info.get("diffuse", diffuse_color)
                if mat_name != "ensight/Default":
                    ke = mat_info.get("ke", ke)
                    emissive_color = mat_info.get("emissive", emissive_color)
                    ks = mat_info.get("ks", ks)
                    specular_color = mat_info.get("specular", specular_color)
            # Set the colors
            color = Gf.Vec3f(diffuse_color[0] * kd, diffuse_color[1] * kd, diffuse_color[2] * kd)
            pbrShader.CreateInput("diffuseColor", Sdf.ValueTypeNames.Color3f).Set(color)
            color = Gf.Vec3f(emissive_color[0] * ke, emissive_color[1] * ke, emissive_color[2] * ke)
            pbrShader.CreateInput("emissiveColor", Sdf.ValueTypeNames.Color3f).Set(color)
            color = Gf.Vec3f(specular_color[0] * ks, specular_color[1] * ks, specular_color[2] * ks)
            pbrShader.CreateInput("specularColor", Sdf.ValueTypeNames.Color3f).Set(color)

        material.CreateSurfaceOutput().ConnectToSource(pbrShader.ConnectableAPI(), "surface")
        mat_binding_api = UsdShade.MaterialBindingAPI.Apply(mesh.GetPrim())
        mat_binding_api.Bind(material)

        return material

    def create_dsg_variable_textures(self, variables):
        with tempfile.TemporaryDirectory() as tempdir:
            # make folder:   {tempdir}/scratch/Textures/{palette_*.png}
            os.makedirs(f"{tempdir}/scratch/Textures", exist_ok=True)
            for var in variables.values():
                data = bytearray(var.texture)
                n_pixels = int(len(data) / 4)
                row = []
                for i in range(n_pixels):
                    row.append(data[i * 4 + 0])
                    row.append(data[i * 4 + 1])
                    row.append(data[i * 4 + 2])
                io = png.Writer(width=n_pixels, height=2, bitdepth=8, greyscale=False)
                rows = [row, row]
                name = self.clean_name(var.name)
                with open(f"{tempdir}/scratch/Textures/palette_{name}.png", "wb") as fp:
                    io.write(fp, rows)
            uriPath = self._destinationPath + "/Parts/Textures"
            shutil.rmtree(uriPath, ignore_errors=True, onerror=None)
            shutil.copytree(f"{tempdir}/scratch/Textures", uriPath)

    def create_dsg_root(self):
        root_name = "/Root"
        root_prim = UsdGeom.Xform.Define(self._stage, root_name)
        # Define the defaultPrim as the /Root prim
        root_prim = self._stage.GetPrimAtPath(root_name)
        self._stage.SetDefaultPrim(root_prim)
        return root_prim

    def update_camera(self, camera):
        if camera is not None:
            cam_name = "/Root/Cam"
            cam_prim = UsdGeom.Xform.Define(self._stage, cam_name)
            cam_pos = Gf.Vec3d(camera.lookfrom[0], camera.lookfrom[1], camera.lookfrom[2])
            target_pos = Gf.Vec3d(camera.lookat[0], camera.lookat[1], camera.lookat[2])
            up_vec = Gf.Vec3d(camera.upvector[0], camera.upvector[1], camera.upvector[2])
            cam_prim = self._stage.GetPrimAtPath(cam_name)
            geom_cam = UsdGeom.Camera(cam_prim)
            if not geom_cam:
                geom_cam = UsdGeom.Camera.Define(self._stage, cam_name)
            # Set camera values
            # center of interest attribute unique for Kit defines the pivot for tumbling the camera
            # Set as an attribute on the prim
            coi_attr = cam_prim.GetAttribute("omni:kit:centerOfInterest")
            if not coi_attr.IsValid():
                coi_attr = cam_prim.CreateAttribute(
                    "omni:kit:centerOfInterest", Sdf.ValueTypeNames.Vector3d
                )
            coi_attr.Set(target_pos)
            # get the camera
            cam = geom_cam.GetCamera()
            # LOL, not sure why is might be correct, but so far it seems to work???
            cam.focalLength = camera.fieldofview
            dist = (target_pos - cam_pos).GetLength()
            cam.clippingRange = Gf.Range1f(0.1 * dist, 10.0 * dist)
            look_at = Gf.Matrix4d()
            look_at.SetLookAt(cam_pos, target_pos, up_vec)
            trans_row = look_at.GetRow(3)
            trans_row = Gf.Vec4d(-trans_row[0], -trans_row[1], -trans_row[2], trans_row[3])
            look_at.SetRow(3, trans_row)
            cam.transform = look_at

            # set the updated camera
            geom_cam.SetFromCamera(cam)

    def create_dsg_group(
        self,
        name: str,
        parent_prim,
        obj_type: Any = None,
        matrix: List[float] = [
            1.0,
            0.0,
            0.0,
            0.0,
            0.0,
            1.0,
            0.0,
            0.0,
            0.0,
            0.0,
            1.0,
            0.0,
            0.0,
            0.0,
            0.0,
            1.0,
        ],
    ):
        path = parent_prim.GetPath().AppendChild(self.clean_name(name))
        group_prim = UsdGeom.Xform.Get(self._stage, path)
        if not group_prim:
            group_prim = UsdGeom.Xform.Define(self._stage, path)
            # At present, the group transforms have been cooked into the vertices so this is not needed
            matrix_op = group_prim.AddXformOp(
                UsdGeom.XformOp.TypeTransform, UsdGeom.XformOp.PrecisionDouble
            )
            matrix_op.Set(Gf.Matrix4d(*matrix).GetTranspose())
            # Map kinds
            kind = Kind.Tokens.group
            if obj_type == "ENS_CASE":
                kind = Kind.Tokens.assembly
            elif obj_type == "ENS_PART":
                kind = Kind.Tokens.component
            Usd.ModelAPI(group_prim).SetKind(kind)
            logging.info(f"Created group:'{name}' {str(obj_type)}")
        return group_prim

    def uploadMaterial(self):
        uriPath = self._destinationPath + "/Materials"
        shutil.rmtree(uriPath, ignore_errors=True, onerror=None)
        fullpath = os.path.join(os.path.dirname(__file__), "resources", "Materials")
        shutil.copytree(fullpath, uriPath)

    # Create a dome light in the scene.
    def createDomeLight(self, texturePath):
        newLight = UsdLux.DomeLight.Define(self._stage, "/Root/DomeLight")
        newLight.CreateIntensityAttr(2200.0)
        newLight.CreateTextureFileAttr(texturePath)
        newLight.CreateTextureFormatAttr("latlong")

        # Set rotation on domelight
        xForm = newLight
        rotateOp = xForm.AddXformOp(UsdGeom.XformOp.TypeRotateZYX, UsdGeom.XformOp.PrecisionFloat)
        rotateOp.Set(Gf.Vec3f(270, 0, 0))


class OmniverseUpdateHandler(UpdateHandler):
    """
    Implement the Omniverse glue to a DSGSession instance
    """

    def __init__(self, omni: OmniverseWrapper):
        super().__init__()
        self._omni = omni
        self._group_prims: Dict[int, Any] = dict()
        self._root_prim = None
        self._sent_textures = False

    def add_group(self, id: int, view: bool = False) -> None:
        super().add_group(id, view)
        group = self.session.groups[id]

        if not view:
            # Capture changes in line/sphere sizes if it was not set from cli
            width = self.get_dsg_cmd_attribute(group, "ANSYS_linewidth")
            if width:
                try:
                    self._omni.line_width = float(width)
                except ValueError:
                    pass

            parent_prim = self._group_prims[group.parent_id]
            # get the EnSight object type and the transform matrix
            obj_type = self.get_dsg_cmd_attribute(group, "ENS_OBJ_TYPE")
            matrix = group.matrix4x4
            # Is this a "case" group (it will contain part of the camera view in the matrix)
            if obj_type == "ENS_CASE":
                if not self.session.vrmode:
                    # if in camera mode, we need to update the camera matrix so we can
                    # use the identity matrix on this group.  The camera should have been
                    # created in the "view" handler
                    cam_name = "/Root/Cam"
                    cam_prim = self._omni._stage.GetPrimAtPath(cam_name)  # type: ignore
                    geom_cam = UsdGeom.Camera(cam_prim)
                    # get the camera
                    cam = geom_cam.GetCamera()
                    c = cam.transform
                    m = Gf.Matrix4d(*matrix).GetTranspose()
                    # move the model transform to the camera transform
                    cam.transform = c * m.GetInverse()
                    # set the updated camera
                    geom_cam.SetFromCamera(cam)
                    # apply the inverse cam transform to move the center of interest
                    # from data space to camera space
                    coi_attr = cam_prim.GetAttribute("omni:kit:centerOfInterest")
                    if coi_attr.IsValid():
                        coi_data = coi_attr.Get()
                        coi_cam = (
                            Gf.Vec4d(coi_data[0], coi_data[1], coi_data[2], 1.0)
                            * cam.transform.GetInverse()
                        )
                        coi_attr.Set(
                            Gf.Vec3d(
                                coi_cam[0] / coi_cam[3],
                                coi_cam[1] / coi_cam[3],
                                coi_cam[2] / coi_cam[3],
                            )
                        )
                    # use the camera view by default
                    self._omni._stage.GetRootLayer().customLayerData = {  # type: ignore
                        "cameraSettings": {"boundCamera": "/Root/Cam"}
                    }
<<<<<<< HEAD
=======

                    # We only want to do this once
                    self._updated_camera = True
>>>>>>> 8aad872c
                matrix = [
                    1.0,
                    0.0,
                    0.0,
                    0.0,
                    0.0,
                    1.0,
                    0.0,
                    0.0,
                    0.0,
                    0.0,
                    1.0,
                    0.0,
                    0.0,
                    0.0,
                    0.0,
                    1.0,
                ]
            prim = self._omni.create_dsg_group(
                group.name, parent_prim, matrix=matrix, obj_type=obj_type
            )
            self._group_prims[id] = prim
        else:
            # Map a view command into a new Omniverse stage and populate it with materials/lights.
            # Create a new root stage in Omniverse

            # Create or update the root group/camera
            if not self.session.vrmode:
                self._omni.update_camera(camera=group)

            # record
            self._group_prims[id] = self._root_prim

            if self._omni._stage is not None:
                self._omni._stage.SetStartTimeCode(
                    self.session.time_limits[0] * self._omni._time_codes_per_second
                )
                self._omni._stage.SetEndTimeCode(
                    self.session.time_limits[1] * self._omni._time_codes_per_second
                )
                self._omni._stage.SetTimeCodesPerSecond(self._omni._time_codes_per_second)

            # Send the variable textures.  Safe to do so once the first view is processed.
            if not self._sent_textures:
                self._omni.create_dsg_variable_textures(self.session.variables)
                self._sent_textures = True

    def add_variable(self, id: int) -> None:
        super().add_variable(id)

    def finalize_part(self, part: Part) -> None:
        # generate an Omniverse compliant mesh from the Part
        if part is None or part.cmd is None:
            return
        parent_prim = self._group_prims[part.cmd.parent_id]
        obj_id = self.session.mesh_block_count
        matrix = part.cmd.matrix4x4
        name = part.cmd.name
        color = [
            part.cmd.fill_color[0] * part.cmd.diffuse,
            part.cmd.fill_color[1] * part.cmd.diffuse,
            part.cmd.fill_color[2] * part.cmd.diffuse,
            part.cmd.fill_color[3],
        ]

        mat_info = part.material()
        if part.cmd.render == part.cmd.CONNECTIVITY:
            has_triangles = False
            command, verts, conn, normals, tcoords, var_cmd = part.nodal_surface_rep()
            if command is not None:
                has_triangles = True
                # Generate the mesh block
                _ = self._omni.create_dsg_mesh_block(
                    name,
                    obj_id,
                    part.hash,
                    parent_prim,
                    verts,
                    conn,
                    normals,
                    tcoords,
                    matrix=matrix,
                    diffuse=color,
                    variable=var_cmd,
                    timeline=self.session.cur_timeline,
                    first_timestep=(self.session.cur_timeline[0] == self.session.time_limits[0]),
                    mat_info=mat_info,
                )
            command, verts, tcoords, var_cmd = part.line_rep()
            if command is not None:
                # If there are no triangle (ideally if these are not hidden line
                # edges), then use the base color for the part.  If there are
                # triangles, then assume these are hidden line edges and use the
                # line_color.
                line_color = color
                if has_triangles:
                    line_color = [
                        part.cmd.line_color[0] * part.cmd.diffuse,
                        part.cmd.line_color[1] * part.cmd.diffuse,
                        part.cmd.line_color[2] * part.cmd.diffuse,
                        part.cmd.line_color[3],
                    ]
                # TODO: texture coordinates on lines are currently invalid in Omniverse
                var_cmd = None
                tcoords = None
                # line info can come from self or our parent group
                width = self._omni.line_width
                # Allow the group to override
                group = self.session.find_group_pb(part.cmd.parent_id)
                if group:
                    try:
                        width = float(group.attributes.get("ANSYS_linewidth", str(width)))
                    except ValueError:
                        pass
                if width < 0.0:
                    tmp = verts.reshape(-1, 3)
                    mins = numpy.min(tmp, axis=0)
                    maxs = numpy.max(tmp, axis=0)
                    dx = maxs[0] - mins[0]
                    dy = maxs[1] - mins[1]
                    dz = maxs[2] - mins[2]
                    diagonal = math.sqrt(dx * dx + dy * dy + dz * dz)
                    width = diagonal * math.fabs(width)
                    if self._omni.line_width < 0.0:
                        self._omni.line_width = width

                # Generate the lines
                _ = self._omni.create_dsg_lines(
                    name,
                    obj_id,
                    part.hash,
                    parent_prim,
                    verts,
                    tcoords,
                    width,
                    matrix=matrix,
                    diffuse=line_color,
                    variable=var_cmd,
                    timeline=self.session.cur_timeline,
                    first_timestep=(self.session.cur_timeline[0] == self.session.time_limits[0]),
                )

        elif part.cmd.render == part.cmd.NODES:
            command, verts, sizes, colors, var_cmd = part.point_rep()
            if command is not None:
                _ = self._omni.create_dsg_points(
                    name,
                    obj_id,
                    part.hash,
                    parent_prim,
                    verts,
                    sizes,
                    colors,
                    matrix=matrix,
                    default_size=part.cmd.node_size_default,
                    default_color=color,
                    timeline=self.session.cur_timeline,
                    first_timestep=(self.session.cur_timeline[0] == self.session.time_limits[0]),
                )
        super().finalize_part(part)

    def start_connection(self) -> None:
        super().start_connection()

    def end_connection(self) -> None:
        super().end_connection()

    def begin_update(self) -> None:
        super().begin_update()
        # restart the name tables
        self._omni.clear_cleaned_names()
        # clear the group Omni prims list
        self._group_prims = dict()

        self._omni.create_new_stage()
        self._root_prim = self._omni.create_dsg_root()
        # Create a distance and dome light in the scene
        self._omni.createDomeLight("./Materials/000_sky.exr")
        # Upload a material to the Omniverse server
        self._omni.uploadMaterial()
        self._sent_textures = False

    def end_update(self) -> None:
        super().end_update()
        # Stage update complete
        self._omni.save_stage()<|MERGE_RESOLUTION|>--- conflicted
+++ resolved
@@ -762,12 +762,6 @@
                     self._omni._stage.GetRootLayer().customLayerData = {  # type: ignore
                         "cameraSettings": {"boundCamera": "/Root/Cam"}
                     }
-<<<<<<< HEAD
-=======
-
-                    # We only want to do this once
-                    self._updated_camera = True
->>>>>>> 8aad872c
                 matrix = [
                     1.0,
                     0.0,
