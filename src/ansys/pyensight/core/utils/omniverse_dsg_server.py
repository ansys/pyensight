#
# This file borrows heavily from the Omniverse Example Connector which
# contains the following notice:
#
###############################################################################
# Copyright 2020 NVIDIA Corporation
#
# Permission is hereby granted, free of charge, to any person obtaining a copy of
# this software and associated documentation files (the "Software"), to deal in
# the Software without restriction, including without limitation the rights to
# use, copy, modify, merge, publish, distribute, sublicense, and/or sell copies of
# the Software, and to permit persons to whom the Software is furnished to do so,
# subject to the following conditions:
#
# The above copyright notice and this permission notice shall be included in all
# copies or substantial portions of the Software.
#
# THE SOFTWARE IS PROVIDED "AS IS", WITHOUT WARRANTY OF ANY KIND, EXPRESS OR
# IMPLIED, INCLUDING BUT NOT LIMITED TO THE WARRANTIES OF MERCHANTABILITY, FITNESS
# FOR A PARTICULAR PURPOSE AND NONINFRINGEMENT. IN NO EVENT SHALL THE AUTHORS OR
# COPYRIGHT HOLDERS BE LIABLE FOR ANY CLAIM, DAMAGES OR OTHER LIABILITY, WHETHER
# IN AN ACTION OF CONTRACT, TORT OR OTHERWISE, ARISING FROM, OUT OF OR IN
# CONNECTION WITH THE SOFTWARE OR THE USE OR OTHER DEALINGS IN THE SOFTWARE.
#
###############################################################################
import logging
import math
import os
from pickle import NONE
import platform
import shutil
import sys
import tempfile
from types import NoneType
from typing import Any, Dict, List, Optional
import warnings

from ansys.pyensight.core.utils.dsg_server import Part, UpdateHandler
import numpy
import png

try:
    from pxr import Gf, Vt, Kind, Sdf, Usd, UsdGeom, UsdLux, UsdShade
except ModuleNotFoundError:
    if sys.version_info.minor >= 13:
        warnings.warn("USD Export not supported for Python >= 3.13")
        sys.exit(1)
    is_linux_arm64 = platform.system() == "Linux" and platform.machine() == "aarch64"
    if is_linux_arm64:
        warnings.warn("USD Export not supported on Linux ARM platforms")
        sys.exit(1)


class OmniverseWrapper(object):
    def __init__(
        self,
        live_edit: bool = False,
        destination: str = "",
        line_width: float = 0.0,
    ) -> None:
        # File extension.  For debugging, .usda is sometimes helpful.
        self._ext = ".usd"
        self._cleaned_index = 0
        self._cleaned_names: dict = {}
        self._connectionStatusSubscription = None
        self._stage = None
        self._destinationPath: str = ""
        self._old_stages: list = []
        self._stagename: str = "dsg_scene"+self._ext
        self._live_edit: bool = live_edit
        if self._live_edit:
            self._stagename = "dsg_scene.live"
        # USD time slider will have 120 tick marks per second of animation time
        self._time_codes_per_second: float = 120.0
        # Omniverse content currently only scales correctly for scenes in cm.  DJB, Feb 2025
        self._units_per_meter: float = 100.0
        self._up_axis: str = UsdGeom.Tokens.y
        if destination:
            self.destination = destination

        self._line_width = line_width
        # Record the files per timestep, per mesh type.  {part_name: {"surfaces": [], "lines": [], "points": []} }
        self._time_files = dict()

    @property
    def destination(self) -> str:
        """The current output directory."""
        return self._destinationPath

    @destination.setter
    def destination(self, directory: str) -> None:
        self._destinationPath = directory
        if not self.is_valid_destination(directory):
            logging.warning(f"Invalid destination path: {directory}")

    @property
    def line_width(self) -> float:
        return self._line_width

    @line_width.setter
    def line_width(self, line_width: float) -> None:
        self._line_width = line_width

    def shutdown(self) -> None:
        """
        Shutdown the connection to Omniverse cleanly.
        """
        self._connectionStatusSubscription = None

    @staticmethod
    def is_valid_destination(path: str) -> bool:
        """
        Verify that the target path is a writeable directory.

        Parameters
        ----------
        path
            The path to check

        Returns
        -------
            True if the path is a writeable directory, False otherwise.
        """
        return os.access(path, os.W_OK)

    def stage_url(self, name: Optional[str] = None) -> str:
        """
        For a given object name, create the URL for the item.
        Parameters
        ----------
        name: the name of the object to generate the URL for. If None, it will be the URL for the
              stage name.

        Returns
        -------
        The URL for the object.
        """
        if name is None:
            name = self._stagename
        return os.path.join(self._destinationPath, name)

    def delete_old_stages(self) -> None:
        """
        Remove all the stages included in the "_old_stages" list.
        If a stage is in use and cannot be removed, keep its name in _old_stages
        to retry later.
        """
        stages_unremoved = list()
        while self._old_stages:
            stage = self._old_stages.pop()
            try:
                if os.path.isfile(stage):
                    os.remove(stage)
                else:
                    shutil.rmtree(stage, ignore_errors=True, onerror=None)
            except OSError:
                if not stage.endswith("_manifest"+self._ext):
                    stages_unremoved.append(stage)
        self._old_stages = stages_unremoved

    def create_new_stage(self) -> None:
        """
        Create a new stage. using the current stage name.
        """
        logging.info(f"Creating Omniverse stage: {self.stage_url()}")
        if self._stage:
            self._stage.Unload()
            self._stage = None
        self.delete_old_stages()
        self._stage = Usd.Stage.CreateNew(self.stage_url())
        # record the stage in the "_old_stages" list.
        self._old_stages.append(self.stage_url())
        UsdGeom.SetStageUpAxis(self._stage, self._up_axis)
        UsdGeom.SetStageMetersPerUnit(self._stage, 1.0 / self._units_per_meter)
        logging.info(f"Created stage: {self.stage_url()}")

    def save_stage(self, comment: str = "") -> None:
        """
        For live connections, save the current edit and allow live processing.

        Presently, live connections are disabled.
        """
        self._stage.GetRootLayer().Save()  # type:ignore

    def clear_cleaned_names(self) -> None:
        """
        Clear the list of cleaned names
        """
        self._cleaned_names = {}
        self._cleaned_index = 0

    def clean_name(self, name: str, id_name: Any = None) -> str:
        """Generate a valid USD name

        From a base (EnSight) varname, partname, etc. and the DSG id, generate
        a unique, valid USD name.  Save the names so that if the same name
        comes in again, the previously computed name is returned and if the
        manipulation results in a conflict, the name can be made unique.

        Parameters
        ----------
        name:
            The name to generate a USD name for.

        id_name:
            The DSG id associated with the DSG name, if any.

        Returns
        -------
            A unique USD name.
        """
        orig_name = name
        # return any previously generated name
        if (name, id_name) in self._cleaned_names:
            return self._cleaned_names[(name, id_name)]
        # replace invalid characters.  EnSight uses a number of characters that are illegal in USD names.
        replacements = {
            ord("+"): "_",
            ord("-"): "_",
            ord("."): "_",
            ord(":"): "_",
            ord("["): "_",
            ord("]"): "_",
            ord("("): "_",
            ord(")"): "_",
            ord("<"): "_",
            ord(">"): "_",
            ord("/"): "_",
            ord("="): "_",
            ord(","): "_",
            ord(" "): "_",
            ord("\\"): "_",
            ord("^"): "_",
            ord("!"): "_",
            ord("#"): "_",
            ord("%"): "_",
            ord("&"): "_",
        }
        name = name.translate(replacements)
        if name[0].isdigit():
            name = f"_{name}"
        if id_name is not None:
            name = name + "_" + str(id_name)
        if name in self._cleaned_names.values():
            # Make the name unique
            while f"{name}_{self._cleaned_index}" in self._cleaned_names.values():
                self._cleaned_index += 1
            name = f"{name}_{self._cleaned_index}"
        # store off the cleaned name
        self._cleaned_names[(orig_name, id_name)] = name
        return name

    @staticmethod
    def decompose_matrix(values: Any) -> Any:
        """
        Decompose an array of floats (representing a 4x4 matrix) into scale, rotation and translation.
        Parameters
        ----------
        values:
            16 values (input to Gf.Matrix4f CTOR)

        Returns
        -------
        (scale, rotation, translation)
        """
        # ang_convert = 180.0/math.pi
        ang_convert = 1.0
        trans_convert = 1.0
        m = Gf.Matrix4f(*values)
        m = m.GetTranspose()

        s = math.sqrt(m[0][0] * m[0][0] + m[0][1] * m[0][1] + m[0][2] * m[0][2])
        # cleanup scale
        m = m.RemoveScaleShear()
        # r = m.ExtractRotation()
        R = m.ExtractRotationMatrix()
        r = [
            math.atan2(R[2][1], R[2][2]) * ang_convert,
            math.atan2(-R[2][0], 1.0) * ang_convert,
            math.atan2(R[1][0], R[0][0]) * ang_convert,
        ]
        t = m.ExtractTranslation()
        t = [t[0] * trans_convert, t[1] * trans_convert, t[2] * trans_convert]
        return s, r, t


    # Common code to create the part manifest file and the file per timestep
    def create_dsg_surfaces_file(
        self,
        file_url: any,     # SdfPath, location on disk
        part_path: str,    # base path name, such as "/Root/Case_1/Isosurface_part"
        verts: any,
        normals: any,
        conn: any,
        tcoords: any,
        diffuse: any,
        variable: any,
        mat_info: any,
        is_manifest: bool,
    ):
        if is_manifest and file_url in self._old_stages:
            return False
        if not is_manifest and os.path.exists(file_url):
            return False

        stage = Usd.Stage.CreateNew(file_url)
        UsdGeom.SetStageUpAxis(stage, UsdGeom.Tokens.y)
        UsdGeom.SetStageMetersPerUnit(stage, 1.0 / self._units_per_meter)
        self._old_stages.append(file_url)

        part_prim = stage.OverridePrim(part_path)

        surfaces_prim = UsdGeom.Xform.Define(stage, part_path+"/surfaces")
        matrixOp = surfaces_prim.AddXformOp(UsdGeom.XformOp.TypeTransform, UsdGeom.XformOp.PrecisionDouble)
        mesh = UsdGeom.Mesh.Define(stage, str(surfaces_prim.GetPath())+"/Mesh")
        mesh.CreateDoubleSidedAttr().Set(True)
        pt_attr = mesh.CreatePointsAttr()
        if verts is not None:
            pt_attr.Set(verts, 0)
        norm_attr = mesh.CreateNormalsAttr()
        if normals is not None:
            norm_attr.Set(normals, 0)
        fvc_attr = mesh.CreateFaceVertexCountsAttr()
        fvi_attr = mesh.CreateFaceVertexIndicesAttr()
        if conn is not None:
            fvc_attr.Set([3] * (conn.size // 3), 0)
            fvi_attr.Set(conn, 0)

        primvarsAPI = UsdGeom.PrimvarsAPI(mesh)
        texCoords = primvarsAPI.CreatePrimvar("st", Sdf.ValueTypeNames.TexCoord2fArray, UsdGeom.Tokens.varying)
        texCoords.SetInterpolation("vertex")
        if tcoords is not None and variable is not None:
            texCoords.Set(tcoords, 0)

        stage.SetDefaultPrim(part_prim)
        stage.SetStartTimeCode(0)
        stage.SetEndTimeCode(0)

        self.create_dsg_material(
            stage,
            mesh,
            str(surfaces_prim.GetPath()),
            diffuse=diffuse,
            variable=variable,
            mat_info=mat_info,
        )

        stage.Save()
        return True

    def create_dsg_mesh_block(
        self,
        part: Part,
        name,
        id,
        part_hash,
        parent_prim,
        verts,
        conn,
        normals,
        tcoords,
        matrix=[1.0, 0.0, 0.0, 0.0, 0.0, 1.0, 0.0, 0.0, 0.0, 0.0, 1.0, 0.0, 0.0, 0.0, 0.0, 1.0],
        diffuse=[1.0, 1.0, 1.0, 1.0],
        variable=None,
        timeline=[0.0, 0.0],
        first_timestep=False,
        mat_info={},
    ):
        # 1D texture map for variables https://graphics.pixar.com/usd/release/tut_simple_shading.html
        # create the part usd object
<<<<<<< HEAD
        part_base_name = self.clean_name(name)
        partname = part_base_name + part_hash.hexdigest()
        stage_name = "/Parts/" + partname + self._ext
        part_stage_url = self.stage_url(os.path.join("Parts", partname+self._ext))

        # Make the manifest file - once for all timesteps
        part_manifest_url_relative = "./Parts/"+part_base_name+"_manifest"+self._ext
        part_manifest_url = self.stage_url(part_manifest_url_relative)
        created_file = self.create_dsg_surfaces_file(part_manifest_url, str(parent_prim.GetPath()), None, None, None, None, diffuse, variable, mat_info, True)
        if created_file:
            self._stage.GetRootLayer().subLayerPaths.append(part_manifest_url_relative)

        # Make the per-timestep file
        created_file = self.create_dsg_surfaces_file(part_stage_url, str(parent_prim.GetPath()), verts, normals, conn, tcoords, diffuse, variable, mat_info, False)

        # Glue the file into the main stage
        path = parent_prim.GetPath().AppendChild("surfaces")
        surfaces_prim = self._stage.OverridePrim(path)
        self.add_timestep_valueclip(part_base_name, "surfaces", surfaces_prim, part_manifest_url_relative, timeline, stage_name)
=======
        partname = self.clean_name(name + part_hash.hexdigest())
        stage_name = "/Parts/" + partname + ".usd"
        part_stage_url = self.stage_url(os.path.join("Parts", partname + ".usd"))
        part_stage = None

        if not os.path.exists(part_stage_url):
            part_stage = Usd.Stage.CreateNew(part_stage_url)
            UsdGeom.SetStageUpAxis(part_stage, self._up_axis)
            UsdGeom.SetStageMetersPerUnit(part_stage, 1.0 / self._units_per_meter)
            self._old_stages.append(part_stage_url)
            xform = UsdGeom.Xform.Define(part_stage, "/" + partname)
            mesh = UsdGeom.Mesh.Define(part_stage, "/" + partname + "/Mesh")
            # mesh.CreateDisplayColorAttr()
            mesh.CreateDoubleSidedAttr().Set(True)
            mesh.CreatePointsAttr(verts)
            mesh.CreateNormalsAttr(normals)
            mesh.CreateFaceVertexCountsAttr([3] * (conn.size // 3))
            mesh.CreateFaceVertexIndicesAttr(conn)
            if (tcoords is not None) and variable:
                primvarsAPI = UsdGeom.PrimvarsAPI(mesh)
                texCoords = primvarsAPI.CreatePrimvar(
                    "st", Sdf.ValueTypeNames.TexCoord2fArray, UsdGeom.Tokens.varying
                )
                texCoords.Set(tcoords)
                texCoords.SetInterpolation("vertex")
            part_prim = part_stage.GetPrimAtPath("/" + partname)
            part_stage.SetDefaultPrim(part_prim)
>>>>>>> 67850e5b

        return part_stage_url


    def get_time_files(self, part_name: str, mesh_type: str):
        if part_name not in self._time_files:
            self._time_files[part_name] = {"surfaces": [], "lines": [], "points": []}
        return self._time_files[part_name][mesh_type]

    def add_timestep_valueclip(self, part_name: str, mesh_type: str, part_prim: UsdGeom.Xform, manifest_path: str, timeline: List[float], stage_name: str) -> None:
        clips_api = Usd.ClipsAPI(part_prim)
        asset_path = "."+stage_name

        time_files = self.get_time_files(part_name, mesh_type)

        if len(time_files)==0 or time_files[-1][0] != asset_path:
            time_files.append((asset_path, timeline[0]))
            clips_api.SetClipAssetPaths( [time_file[0] for time_file in time_files] )
            clips_api.SetClipActive( [ (time_file[1]*self._time_codes_per_second, ii) for ii, time_file in enumerate(time_files) ] )
            clips_api.SetClipTimes( [ (time_file[1]*self._time_codes_per_second, 0) for ii, time_file in enumerate(time_files) ] )
            clips_api.SetClipPrimPath(str(part_prim.GetPath()))
            clips_api.SetClipManifestAssetPath(Sdf.AssetPath(manifest_path))






    # Common code to create the part manifest file and the file per timestep
    def create_dsg_lines_file(
        self,
        file_url: any,     # SdfPath, location on disk
        part_path: str,    # base path name, such as "/Root/Case_1/Isosurface_part"
        verts: any,
        width: float,
        tcoords: any,
        diffuse: any,
        var_cmd: any,
        mat_info: any,
        is_manifest: bool,
    ):
        if is_manifest and file_url in self._old_stages:
            return False
        if not is_manifest and os.path.exists(file_url):
            return False

        stage = Usd.Stage.CreateNew(file_url)
        UsdGeom.SetStageUpAxis(stage, UsdGeom.Tokens.y)
        UsdGeom.SetStageMetersPerUnit(stage, 1.0 / self._units_per_meter)
        self._old_stages.append(file_url)

        part_prim = stage.OverridePrim(part_path)

        lines_prim = UsdGeom.Xform.Define(stage, part_path+"/lines")

        matrixOp = lines_prim.AddXformOp(UsdGeom.XformOp.TypeTransform, UsdGeom.XformOp.PrecisionDouble)
        lines = UsdGeom.BasisCurves.Define(stage, str(lines_prim.GetPath())+"/Lines")
        lines.CreateDoubleSidedAttr().Set(True)
        pt_attr = lines.CreatePointsAttr()
        vc_attr = lines.CreateCurveVertexCountsAttr()
        if verts is not None:
            pt_attr.Set(verts, 0)
            vc_attr.Set([2] * (verts.size // 6), 0)
        lines.CreatePurposeAttr().Set("render")
        lines.CreateTypeAttr().Set("linear")
        lines.CreateWidthsAttr([width])
        lines.SetWidthsInterpolation("constant")

        # Rounded endpoint are a primvar
        primvarsAPI = UsdGeom.PrimvarsAPI(lines)
        endCaps = primvarsAPI.CreatePrimvar("endcaps", Sdf.ValueTypeNames.Int, UsdGeom.Tokens.constant)
        endCaps.Set(2)  # Rounded = 2

        prim = lines.GetPrim()
        wireframe = width == 0.0
        prim.CreateAttribute("omni:scene:visualization:drawWireframe", Sdf.ValueTypeNames.Bool).Set(wireframe)

        if (tcoords is not None) and var_cmd:
            primvarsAPI = UsdGeom.PrimvarsAPI(lines)
            texCoords = primvarsAPI.CreatePrimvar("st", Sdf.ValueTypeNames.TexCoord2fArray, UsdGeom.Tokens.varying)
            if tcoords is not None and var_cmd is not None:
                texCoords.Set(tcoords, 0)
            texCoords.SetInterpolation("vertex")
        stage.SetDefaultPrim(part_prim)
        stage.SetStartTimeCode(0)
        stage.SetEndTimeCode(0)

        self.create_dsg_material(
            stage,
            lines,
            str(lines_prim.GetPath()),
            diffuse=diffuse,
            variable=var_cmd,
            mat_info=mat_info,
        )
        stage.Save()
        return True


    def create_dsg_lines(
        self,
        name,
        id,
        part_hash,
        parent_prim,
        verts,
        tcoords,
        width,
        matrix=[1.0, 0.0, 0.0, 0.0, 0.0, 1.0, 0.0, 0.0, 0.0, 0.0, 1.0, 0.0, 0.0, 0.0, 0.0, 1.0],
        diffuse=[1.0, 1.0, 1.0, 1.0],
        variable=None,
        timeline=[0.0, 0.0],
        first_timestep=False,
        mat_info={},
    ):
        # include the line width in the hash
        part_hash.update(str(self.line_width).encode("utf-8"))

<<<<<<< HEAD
        part_base_name = self.clean_name(name) + "_l"
        partname = part_base_name + part_hash.hexdigest()
        stage_name = "/Parts/" + partname + self._ext
        part_stage_url = self.stage_url(os.path.join("Parts", partname + self._ext))
=======
        # 1D texture map for variables https://graphics.pixar.com/usd/release/tut_simple_shading.html
        # create the part usd object
        partname = self.clean_name(name + part_hash.hexdigest()) + "_l"
        stage_name = "/Parts/" + partname + ".usd"
        part_stage_url = self.stage_url(os.path.join("Parts", partname + ".usd"))
        part_stage = None

        var_cmd = variable

        if not os.path.exists(part_stage_url):
            part_stage = Usd.Stage.CreateNew(part_stage_url)
            UsdGeom.SetStageUpAxis(part_stage, self._up_axis)
            UsdGeom.SetStageMetersPerUnit(part_stage, 1.0 / self._units_per_meter)
            self._old_stages.append(part_stage_url)
            xform = UsdGeom.Xform.Define(part_stage, "/" + partname)
            lines = UsdGeom.BasisCurves.Define(part_stage, "/" + partname + "/Lines")
            lines.CreateDoubleSidedAttr().Set(True)
            lines.CreatePointsAttr(verts)
            lines.CreateCurveVertexCountsAttr([2] * (verts.size // 6))
            lines.CreatePurposeAttr().Set("render")
            lines.CreateTypeAttr().Set("linear")
            lines.CreateWidthsAttr([width])
            lines.SetWidthsInterpolation("constant")
            # Rounded endpoint are a primvar
            primvarsAPI = UsdGeom.PrimvarsAPI(lines)
            endCaps = primvarsAPI.CreatePrimvar(
                "endcaps", Sdf.ValueTypeNames.Int, UsdGeom.Tokens.constant
            )
            endCaps.Set(2)  # Rounded = 2

            prim = lines.GetPrim()
            wireframe = width == 0.0
            prim.CreateAttribute(
                "omni:scene:visualization:drawWireframe", Sdf.ValueTypeNames.Bool
            ).Set(wireframe)
            if (tcoords is not None) and var_cmd:
                primvarsAPI = UsdGeom.PrimvarsAPI(lines)
                texCoords = primvarsAPI.CreatePrimvar(
                    "st", Sdf.ValueTypeNames.TexCoord2fArray, UsdGeom.Tokens.varying
                )
                texCoords.Set(tcoords)
                texCoords.SetInterpolation("vertex")
            part_prim = part_stage.GetPrimAtPath("/" + partname)
            part_stage.SetDefaultPrim(part_prim)
>>>>>>> 67850e5b

        # Make the manifest file - once for all timesteps
        part_manifest_url_relative = "./Parts/"+part_base_name+"_manifest"+self._ext
        part_manifest_url = self.stage_url(part_manifest_url_relative)
        created_file = self.create_dsg_lines_file(part_manifest_url, str(parent_prim.GetPath()), None, width, None, diffuse, variable, mat_info, True)
        if created_file:
            self._stage.GetRootLayer().subLayerPaths.append(part_manifest_url_relative)

        # Make the per-timestep file
        created_file = self.create_dsg_lines_file(part_stage_url, str(parent_prim.GetPath()), verts, width, tcoords, diffuse, variable, mat_info, False)

        # Glue the file into the main stage
        path = parent_prim.GetPath().AppendChild("lines")
        lines_prim = self._stage.OverridePrim(path)
        self.add_timestep_valueclip(part_base_name, "lines", lines_prim, part_manifest_url_relative, timeline, stage_name)

        return part_stage_url


    # Common code to create the part manifest file and the file per timestep
    def create_dsg_points_file(
        self,
        file_url: any,     # SdfPath, location on disk
        part_path: str,    # base path name, such as "/Root/Case_1/Isosurface_part"
        verts: any,
        sizes: any,
        colors: any,
        default_size: float,
        default_color: any,
        is_manifest: bool,
    ):
        if is_manifest and file_url in self._old_stages:
            return False
        if not is_manifest and os.path.exists(file_url):
            return False

        stage = Usd.Stage.CreateNew(file_url)
        UsdGeom.SetStageUpAxis(stage, UsdGeom.Tokens.y)
        UsdGeom.SetStageMetersPerUnit(stage, 1.0 / self._units_per_meter)
        self._old_stages.append(file_url)

        part_prim = stage.OverridePrim(part_path)
        points = UsdGeom.Points.Define(stage, part_path+"/points")
        pt_attr = points.CreatePointsAttr()
        w_attr = points.CreateWidthsAttr()
        if verts is not None:
            pt_attr.Set(verts, 0)
            if sizes is not None and sizes.size == (verts.size // 3):
                w_attr.Set(sizes, 0)
            else:
                w_attr.Set([default_size] * (verts.size // 3), 0)

        colorAttr = points.GetPrim().GetAttribute("primvars:displayColor")
        colorAttr.SetMetadata("interpolation", "vertex")
        if verts is not None:
            if colors is not None and colors.size == verts.size:
                colorAttr.Set(colors, 0)
            else:
                colorAttr.Set([default_color[0:3]] * (verts.size // 3), 0)

        stage.SetDefaultPrim(part_prim)
        stage.SetStartTimeCode(0)
        stage.SetEndTimeCode(0)

        stage.Save()
        return True


    def create_dsg_points(
        self,
        name,
        id,
        part_hash,
        parent_prim,
        verts,
        sizes,
        colors,
        matrix=[1.0, 0.0, 0.0, 0.0, 0.0, 1.0, 0.0, 0.0, 0.0, 0.0, 1.0, 0.0, 0.0, 0.0, 0.0, 1.0],
        default_size=1.0,
        default_color=[1.0, 1.0, 1.0, 1.0],
        timeline=[0.0, 0.0],
        first_timestep=False,
    ):
<<<<<<< HEAD
        part_base_name = self.clean_name(name) + "_p"
        partname = part_base_name + part_hash.hexdigest()
        stage_name = "/Parts/" + partname + self._ext
        part_stage_url = self.stage_url(os.path.join("Parts", partname + self._ext))
=======
        # create the part usd object
        partname = self.clean_name(name + part_hash.hexdigest())
        stage_name = "/Parts/" + partname + ".usd"
        part_stage_url = self.stage_url(os.path.join("Parts", partname + ".usd"))
        part_stage = None

        if not os.path.exists(part_stage_url):
            part_stage = Usd.Stage.CreateNew(part_stage_url)
            UsdGeom.SetStageUpAxis(part_stage, self._up_axis)
            UsdGeom.SetStageMetersPerUnit(part_stage, 1.0 / self._units_per_meter)
            self._old_stages.append(part_stage_url)
            xform = UsdGeom.Xform.Define(part_stage, "/" + partname)

            points = UsdGeom.Points.Define(part_stage, "/" + partname + "/Points")
            # points.GetPointsAttr().Set(Vt.Vec3fArray(verts.tolist()))
            points.GetPointsAttr().Set(verts)
            if sizes is not None and sizes.size == (verts.size // 3):
                points.GetWidthsAttr().Set(sizes)
            else:
                points.GetWidthsAttr().Set([default_size] * (verts.size // 3))
>>>>>>> 67850e5b

        # Make the manifest file - once for all timesteps
        part_manifest_url_relative = "./Parts/"+part_base_name+"_manifest"+self._ext
        part_manifest_url = self.stage_url(part_manifest_url_relative)
        created_file = self.create_dsg_points_file(part_manifest_url, str(parent_prim.GetPath()), None, None, None, default_size, default_color, True)
        if created_file:
            self._stage.GetRootLayer().subLayerPaths.append(part_manifest_url_relative)

        # Make the per-timestep file
        created_file = self.create_dsg_points_file(part_stage_url, str(parent_prim.GetPath()), verts, sizes, colors, default_size, default_color, False)

        # Glue the file into the main stage
        path = parent_prim.GetPath().AppendChild("points")
        points_prim = self._stage.OverridePrim(path)
        self.add_timestep_valueclip(part_base_name, "points", points_prim, part_manifest_url_relative, timeline, stage_name)



        return part_stage_url

    def create_dsg_material(
        self, stage, mesh, root_name, diffuse=[1.0, 1.0, 1.0, 1.0], variable=None, mat_info={}
    ):
        # https://graphics.pixar.com/usd/release/spec_usdpreviewsurface.html
        # Use ior==1.0 to be more like EnSight - rays of light do not bend when passing through transparent objs
        material = UsdShade.Material.Define(stage, root_name + "/Material")
        pbrShader = UsdShade.Shader.Define(stage, root_name + "/Material/PBRShader")
        pbrShader.CreateIdAttr("UsdPreviewSurface")
        smoothness = mat_info.get("smoothness", 0.0)
        pbrShader.CreateInput("roughness", Sdf.ValueTypeNames.Float).Set(1.0 - smoothness)
        metallic = mat_info.get("metallic", 0.0)
        pbrShader.CreateInput("metallic", Sdf.ValueTypeNames.Float).Set(metallic)
        opacity = mat_info.get("opacity", diffuse[3])
        pbrShader.CreateInput("opacity", Sdf.ValueTypeNames.Float).Set(opacity)
        pbrShader.CreateInput("ior", Sdf.ValueTypeNames.Float).Set(1.0)
        pbrShader.CreateInput("useSpecularWorkflow", Sdf.ValueTypeNames.Int).Set(1)
        if variable:
            stReader = UsdShade.Shader.Define(stage, root_name + "/Material/stReader")
            stReader.CreateIdAttr("UsdPrimvarReader_float2")
            diffuseTextureSampler = UsdShade.Shader.Define(
                stage, root_name + "/Material/diffuseTexture"
            )
            diffuseTextureSampler.CreateIdAttr("UsdUVTexture")
            name = self.clean_name(variable.name)
            filename = f"./Textures/palette_{name}.png"
            diffuseTextureSampler.CreateInput("file", Sdf.ValueTypeNames.Asset).Set(filename)
            diffuseTextureSampler.CreateInput("st", Sdf.ValueTypeNames.Float2).ConnectToSource(
                stReader.ConnectableAPI(), "result"
            )
            diffuseTextureSampler.CreateOutput("rgb", Sdf.ValueTypeNames.Float3)
            pbrShader.CreateInput("diffuseColor", Sdf.ValueTypeNames.Color3f).ConnectToSource(
                diffuseTextureSampler.ConnectableAPI(), "rgb"
            )
            stInput = material.CreateInput("frame:stPrimvarName", Sdf.ValueTypeNames.Token)
            stInput.Set("st")
            stReader.CreateInput("varname", Sdf.ValueTypeNames.Token).ConnectToSource(stInput)
        else:
            # The colors are a mixture of content from the DSG PART protocol buffer
            # and the JSON material block from the material_name field.
            kd = 1.0
            diffuse_color = [diffuse[0], diffuse[1], diffuse[2]]
            ke = 1.0
            emissive_color = [0.0, 0.0, 0.0]
            ks = 1.0
            specular_color = [0.0, 0.0, 0.0]
            mat_name = mat_info.get("name", "")
            if mat_name.startswith("ensight"):
                diffuse_color = mat_info.get("diffuse", diffuse_color)
                if mat_name != "ensight/Default":
                    ke = mat_info.get("ke", ke)
                    emissive_color = mat_info.get("emissive", emissive_color)
                    ks = mat_info.get("ks", ks)
                    specular_color = mat_info.get("specular", specular_color)
            # Set the colors
            color = Gf.Vec3f(diffuse_color[0] * kd, diffuse_color[1] * kd, diffuse_color[2] * kd)
            pbrShader.CreateInput("diffuseColor", Sdf.ValueTypeNames.Color3f).Set(color)
            color = Gf.Vec3f(emissive_color[0] * ke, emissive_color[1] * ke, emissive_color[2] * ke)
            pbrShader.CreateInput("emissiveColor", Sdf.ValueTypeNames.Color3f).Set(color)
            color = Gf.Vec3f(specular_color[0] * ks, specular_color[1] * ks, specular_color[2] * ks)
            pbrShader.CreateInput("specularColor", Sdf.ValueTypeNames.Color3f).Set(color)

        material.CreateSurfaceOutput().ConnectToSource(pbrShader.ConnectableAPI(), "surface")
        mat_binding_api = UsdShade.MaterialBindingAPI.Apply(mesh.GetPrim())
        mat_binding_api.Bind(material)

        return material

    def create_dsg_variable_textures(self, variables):
        with tempfile.TemporaryDirectory() as tempdir:
            # make folder:   {tempdir}/scratch/Textures/{palette_*.png}
            os.makedirs(f"{tempdir}/scratch/Textures", exist_ok=True)
            for var in variables.values():
                data = bytearray(var.texture)
                n_pixels = int(len(data) / 4)
                row = []
                for i in range(n_pixels):
                    row.append(data[i * 4 + 0])
                    row.append(data[i * 4 + 1])
                    row.append(data[i * 4 + 2])
                io = png.Writer(width=n_pixels, height=2, bitdepth=8, greyscale=False)
                rows = [row, row]
                name = self.clean_name(var.name)
                with open(f"{tempdir}/scratch/Textures/palette_{name}.png", "wb") as fp:
                    io.write(fp, rows)
            uriPath = self._destinationPath + "/Parts/Textures"
            shutil.rmtree(uriPath, ignore_errors=True, onerror=None)
            shutil.copytree(f"{tempdir}/scratch/Textures", uriPath)

    def create_dsg_root(self):
        root_name = "/Root"
        root_prim = UsdGeom.Xform.Define(self._stage, root_name)
        # Define the defaultPrim as the /Root prim
        root_prim = self._stage.GetPrimAtPath(root_name)
        self._stage.SetDefaultPrim(root_prim)
        return root_prim

    def update_camera(self, camera):
        if camera is not None:
            cam_name = "/Root/Cam"
            cam_prim = UsdGeom.Xform.Define(self._stage, cam_name)
            cam_pos = Gf.Vec3d(camera.lookfrom[0], camera.lookfrom[1], camera.lookfrom[2])
            target_pos = Gf.Vec3d(camera.lookat[0], camera.lookat[1], camera.lookat[2])
            up_vec = Gf.Vec3d(camera.upvector[0], camera.upvector[1], camera.upvector[2])
            cam_prim = self._stage.GetPrimAtPath(cam_name)
            geom_cam = UsdGeom.Camera(cam_prim)
            if not geom_cam:
                geom_cam = UsdGeom.Camera.Define(self._stage, cam_name)
            # Set camera values
            # center of interest attribute unique for Kit defines the pivot for tumbling the camera
            # Set as an attribute on the prim
            coi_attr = cam_prim.GetAttribute("omni:kit:centerOfInterest")
            if not coi_attr.IsValid():
                coi_attr = cam_prim.CreateAttribute(
                    "omni:kit:centerOfInterest", Sdf.ValueTypeNames.Vector3d
                )
            coi_attr.Set(target_pos)
            # get the camera
            cam = geom_cam.GetCamera()
            # LOL, not sure why is might be correct, but so far it seems to work???
            cam.focalLength = camera.fieldofview
            dist = (target_pos - cam_pos).GetLength() * self._units_per_meter
            cam.clippingRange = Gf.Range1f(0.1 * dist, 1000.0 * dist)
            look_at = Gf.Matrix4d()
            look_at.SetLookAt(cam_pos, target_pos, up_vec)
            trans_row = look_at.GetRow(3)
            trans_row = Gf.Vec4d(-trans_row[0], -trans_row[1], -trans_row[2], trans_row[3])
            look_at.SetRow(3, trans_row)
            cam.transform = look_at

            # set the updated camera
            geom_cam.SetFromCamera(cam)

    def create_dsg_group(
        self,
        name: str,
        parent_prim,
        obj_type: Any = None,
        matrix: List[float] = [
            1.0,
            0.0,
            0.0,
            0.0,
            0.0,
            1.0,
            0.0,
            0.0,
            0.0,
            0.0,
            1.0,
            0.0,
            0.0,
            0.0,
            0.0,
            1.0,
        ],
    ):
        path = parent_prim.GetPath().AppendChild(self.clean_name(name))
        group_prim = UsdGeom.Xform.Get(self._stage, path)
        if not group_prim:
            group_prim = UsdGeom.Xform.Define(self._stage, path)
            # At present, the group transforms have been cooked into the vertices so this is not needed
            matrix_op = group_prim.AddXformOp(
                UsdGeom.XformOp.TypeTransform, UsdGeom.XformOp.PrecisionDouble
            )
            matrix_op.Set(Gf.Matrix4d(*matrix).GetTranspose())
            # Map kinds
            """
            kind = Kind.Tokens.group
            if obj_type == "ENS_CASE":
                kind = Kind.Tokens.assembly
            elif obj_type == "ENS_PART":
                kind = Kind.Tokens.component
            Usd.ModelAPI(group_prim).SetKind(kind)
            logging.info(f"Created group:'{name}' {str(obj_type)}")
            """
        return group_prim

    def uploadMaterial(self):
        uriPath = self._destinationPath + "/Materials"
        shutil.rmtree(uriPath, ignore_errors=True, onerror=None)
        fullpath = os.path.join(os.path.dirname(__file__), "resources", "Materials")
        shutil.copytree(fullpath, uriPath)

    # Create a dome light in the scene.
    def createDomeLight(self, texturePath):
        newLight = UsdLux.DomeLight.Define(self._stage, "/Root/DomeLight")
        newLight.CreateIntensityAttr(2200.0)
        newLight.CreateTextureFileAttr(texturePath)
        newLight.CreateTextureFormatAttr("latlong")

        # Set rotation on domelight
        xForm = newLight
        rotateOp = xForm.AddXformOp(UsdGeom.XformOp.TypeRotateZYX, UsdGeom.XformOp.PrecisionFloat)
        rotateOp.Set(Gf.Vec3f(270, 0, 0))


class OmniverseUpdateHandler(UpdateHandler):
    """
    Implement the Omniverse glue to a DSGSession instance
    """

    def __init__(self, omni: OmniverseWrapper):
        super().__init__()
        self._omni = omni
        self._group_prims: Dict[int, Any] = dict()
        self._root_prim = None
        self._sent_textures = False

    def add_group(self, id: int, view: bool = False) -> None:
        super().add_group(id, view)
        group = self.session.groups[id]

        if not view:
            # Capture changes in line/sphere sizes if it was not set from cli
            width = self.get_dsg_cmd_attribute(group, "ANSYS_linewidth")
            if width:
                try:
                    self._omni.line_width = float(width)
                except ValueError:
                    pass

            parent_prim = self._group_prims[group.parent_id]
            # get the EnSight object type and the transform matrix
            obj_type = self.get_dsg_cmd_attribute(group, "ENS_OBJ_TYPE")
            matrix = group.matrix4x4
            # Is this a "case" group (it will contain part of the camera view in the matrix)
            if obj_type == "ENS_CASE":
                if not self.session.vrmode:
                    # if in camera mode, we need to update the camera matrix so we can
                    # use the identity matrix on this group.  The camera should have been
                    # created in the "view" handler
                    cam_name = "/Root/Cam"
                    cam_prim = self._omni._stage.GetPrimAtPath(cam_name)  # type: ignore
                    geom_cam = UsdGeom.Camera(cam_prim)
                    # get the camera
                    cam = geom_cam.GetCamera()
                    c = cam.transform
                    m = Gf.Matrix4d(*matrix).GetTranspose()
                    # move the model transform to the camera transform
                    sc = Gf.Matrix4d(self._omni._units_per_meter)
                    cam.transform = c * m.GetInverse() * sc

                    # Determine if the camera is principally more Y, or Z up.  X up not supported.
                    # Omniverse' built in navigator tries to keep this direction up
                    # If the view is principally -Y, there is no good choice.  +Y is least bad.
                    cam_upvec = Gf.Vec4d(0, 1, 0, 0) * cam.transform
                    if abs(cam_upvec[1]) >= abs(cam_upvec[2]):
                        self._up_axis = UsdGeom.Tokens.y
                    else:
                        self._up_axis = UsdGeom.Tokens.z
                    UsdGeom.SetStageUpAxis(self._omni._stage, self._up_axis)

                    # set the updated camera
                    geom_cam.SetFromCamera(cam)
                    # apply the inverse cam transform to move the center of interest
                    # from data space to camera space
                    coi_attr = cam_prim.GetAttribute("omni:kit:centerOfInterest")
                    if coi_attr.IsValid():
                        coi_data = coi_attr.Get()
                        coi_cam = (
                            Gf.Vec4d(coi_data[0], coi_data[1], coi_data[2], 1.0)
                            * cam.transform.GetInverse()
                        )
                        coi_attr.Set(
                            Gf.Vec3d(
                                0,
                                0,
                                coi_cam[2] / coi_cam[3],
                            )
                        )
                    # use the camera view by default
                    self._omni._stage.GetRootLayer().customLayerData = {  # type: ignore
                        "cameraSettings": {"boundCamera": "/Root/Cam"}
                    }
                matrix = [
                    1.0,
                    0.0,
                    0.0,
                    0.0,
                    0.0,
                    1.0,
                    0.0,
                    0.0,
                    0.0,
                    0.0,
                    1.0,
                    0.0,
                    0.0,
                    0.0,
                    0.0,
                    1.0,
                ]
            prim = self._omni.create_dsg_group(
                group.name, parent_prim, matrix=matrix, obj_type=obj_type
            )
            self._group_prims[id] = prim
        else:
            # Map a view command into a new Omniverse stage and populate it with materials/lights.
            # Create a new root stage in Omniverse

            # Create or update the root group/camera
            if not self.session.vrmode:
                self._omni.update_camera(camera=group)

            # record
            self._group_prims[id] = self._root_prim

            if self._omni._stage is not None:
                self._omni._stage.SetStartTimeCode(
                    self.session.time_limits[0] * self._omni._time_codes_per_second
                )
                self._omni._stage.SetEndTimeCode(
                    self.session.time_limits[1] * self._omni._time_codes_per_second
                )
                self._omni._stage.SetTimeCodesPerSecond(self._omni._time_codes_per_second)

            # Send the variable textures.  Safe to do so once the first view is processed.
            if not self._sent_textures:
                self._omni.create_dsg_variable_textures(self.session.variables)
                self._sent_textures = True

    def add_variable(self, id: int) -> None:
        super().add_variable(id)

    def finalize_part(self, part: Part) -> None:
        # generate an Omniverse compliant mesh from the Part
        if part is None or part.cmd is None:
            return
        parent_prim = self._group_prims[part.cmd.parent_id]
        obj_id = self.session.mesh_block_count
        matrix = part.cmd.matrix4x4
        name = part.cmd.name
        color = [
            part.cmd.fill_color[0] * part.cmd.diffuse,
            part.cmd.fill_color[1] * part.cmd.diffuse,
            part.cmd.fill_color[2] * part.cmd.diffuse,
            part.cmd.fill_color[3],
        ]

        mat_info = part.material()
        if part.cmd.render == part.cmd.CONNECTIVITY:
            has_triangles = False
            command, verts, conn, normals, tcoords, var_cmd = part.nodal_surface_rep()
            if verts is not None:
                verts = numpy.multiply(verts, self._omni._units_per_meter)
            if command is not None:
                has_triangles = True
                # Generate the mesh block
                _ = self._omni.create_dsg_mesh_block(
                    part,
                    name,
                    obj_id,
                    part.hash,
                    parent_prim,
                    verts,
                    conn,
                    normals,
                    tcoords,
                    matrix=matrix,
                    diffuse=color,
                    variable=var_cmd,
                    timeline=self.session.cur_timeline,
                    first_timestep=(self.session.cur_timeline[0] == self.session.time_limits[0]),
                    mat_info=mat_info,
                )
            command, verts, tcoords, var_cmd = part.line_rep()
            if verts is not None:
                verts = numpy.multiply(verts, self._omni._units_per_meter)
            if command is not None:
                # If there are no triangle (ideally if these are not hidden line
                # edges), then use the base color for the part.  If there are
                # triangles, then assume these are hidden line edges and use the
                # line_color.
                line_color = color
                if has_triangles:
                    line_color = [
                        part.cmd.line_color[0] * part.cmd.diffuse,
                        part.cmd.line_color[1] * part.cmd.diffuse,
                        part.cmd.line_color[2] * part.cmd.diffuse,
                        part.cmd.line_color[3],
                    ]
                # TODO: texture coordinates on lines are currently invalid in Omniverse
                var_cmd = None
                tcoords = None
                # line info can come from self or our parent group
                width = self._omni.line_width
                # Allow the group to override
                group = self.session.find_group_pb(part.cmd.parent_id)
                if group:
                    try:
                        width = float(group.attributes.get("ANSYS_linewidth", str(width)))
                    except ValueError:
                        pass
                if width < 0.0:
                    tmp = verts.reshape(-1, 3)
                    mins = numpy.min(tmp, axis=0)
                    maxs = numpy.max(tmp, axis=0)
                    dx = maxs[0] - mins[0]
                    dy = maxs[1] - mins[1]
                    dz = maxs[2] - mins[2]
                    diagonal = math.sqrt(dx * dx + dy * dy + dz * dz)
                    width = diagonal * math.fabs(width) / self._omni._units_per_meter
                    if self._omni.line_width < 0.0:
                        self._omni.line_width = width
                width = width * self._omni._units_per_meter
                # Generate the lines
                _ = self._omni.create_dsg_lines(
                    name,
                    obj_id,
                    part.hash,
                    parent_prim,
                    verts,
                    tcoords,
                    width,
                    matrix=matrix,
                    diffuse=line_color,
                    variable=var_cmd,
                    timeline=self.session.cur_timeline,
                    first_timestep=(self.session.cur_timeline[0] == self.session.time_limits[0]),
                )

        elif part.cmd.render == part.cmd.NODES:
            command, verts, sizes, colors, var_cmd = part.point_rep()
            if verts is not None:
                verts = numpy.multiply(verts, self._omni._units_per_meter)
            if sizes is not None:
                sizes = numpy.multiply(sizes, self._omni._units_per_meter)
            if command is not None:
                _ = self._omni.create_dsg_points(
                    name,
                    obj_id,
                    part.hash,
                    parent_prim,
                    verts,
                    sizes,
                    colors,
                    matrix=matrix,
                    default_size=part.cmd.node_size_default * self._omni._units_per_meter,
                    default_color=color,
                    timeline=self.session.cur_timeline,
                    first_timestep=(self.session.cur_timeline[0] == self.session.time_limits[0]),
                )
        super().finalize_part(part)

    def start_connection(self) -> None:
        super().start_connection()

    def end_connection(self) -> None:
        super().end_connection()

    def begin_update(self) -> None:
        super().begin_update()
        # restart the name tables
        self._omni.clear_cleaned_names()
        # clear the group Omni prims list
        self._group_prims = dict()

        self._omni.create_new_stage()
        self._root_prim = self._omni.create_dsg_root()
        # Create a distance and dome light in the scene
        self._omni.createDomeLight("./Materials/000_sky.exr")
        # Upload a material to the Omniverse server
        self._omni.uploadMaterial()
        self._sent_textures = False

    def end_update(self) -> None:
        super().end_update()
        # Stage update complete
        self._omni.save_stage()<|MERGE_RESOLUTION|>--- conflicted
+++ resolved
@@ -368,7 +368,6 @@
     ):
         # 1D texture map for variables https://graphics.pixar.com/usd/release/tut_simple_shading.html
         # create the part usd object
-<<<<<<< HEAD
         part_base_name = self.clean_name(name)
         partname = part_base_name + part_hash.hexdigest()
         stage_name = "/Parts/" + partname + self._ext
@@ -388,35 +387,6 @@
         path = parent_prim.GetPath().AppendChild("surfaces")
         surfaces_prim = self._stage.OverridePrim(path)
         self.add_timestep_valueclip(part_base_name, "surfaces", surfaces_prim, part_manifest_url_relative, timeline, stage_name)
-=======
-        partname = self.clean_name(name + part_hash.hexdigest())
-        stage_name = "/Parts/" + partname + ".usd"
-        part_stage_url = self.stage_url(os.path.join("Parts", partname + ".usd"))
-        part_stage = None
-
-        if not os.path.exists(part_stage_url):
-            part_stage = Usd.Stage.CreateNew(part_stage_url)
-            UsdGeom.SetStageUpAxis(part_stage, self._up_axis)
-            UsdGeom.SetStageMetersPerUnit(part_stage, 1.0 / self._units_per_meter)
-            self._old_stages.append(part_stage_url)
-            xform = UsdGeom.Xform.Define(part_stage, "/" + partname)
-            mesh = UsdGeom.Mesh.Define(part_stage, "/" + partname + "/Mesh")
-            # mesh.CreateDisplayColorAttr()
-            mesh.CreateDoubleSidedAttr().Set(True)
-            mesh.CreatePointsAttr(verts)
-            mesh.CreateNormalsAttr(normals)
-            mesh.CreateFaceVertexCountsAttr([3] * (conn.size // 3))
-            mesh.CreateFaceVertexIndicesAttr(conn)
-            if (tcoords is not None) and variable:
-                primvarsAPI = UsdGeom.PrimvarsAPI(mesh)
-                texCoords = primvarsAPI.CreatePrimvar(
-                    "st", Sdf.ValueTypeNames.TexCoord2fArray, UsdGeom.Tokens.varying
-                )
-                texCoords.Set(tcoords)
-                texCoords.SetInterpolation("vertex")
-            part_prim = part_stage.GetPrimAtPath("/" + partname)
-            part_stage.SetDefaultPrim(part_prim)
->>>>>>> 67850e5b
 
         return part_stage_url
 
@@ -535,57 +505,10 @@
         # include the line width in the hash
         part_hash.update(str(self.line_width).encode("utf-8"))
 
-<<<<<<< HEAD
         part_base_name = self.clean_name(name) + "_l"
         partname = part_base_name + part_hash.hexdigest()
         stage_name = "/Parts/" + partname + self._ext
         part_stage_url = self.stage_url(os.path.join("Parts", partname + self._ext))
-=======
-        # 1D texture map for variables https://graphics.pixar.com/usd/release/tut_simple_shading.html
-        # create the part usd object
-        partname = self.clean_name(name + part_hash.hexdigest()) + "_l"
-        stage_name = "/Parts/" + partname + ".usd"
-        part_stage_url = self.stage_url(os.path.join("Parts", partname + ".usd"))
-        part_stage = None
-
-        var_cmd = variable
-
-        if not os.path.exists(part_stage_url):
-            part_stage = Usd.Stage.CreateNew(part_stage_url)
-            UsdGeom.SetStageUpAxis(part_stage, self._up_axis)
-            UsdGeom.SetStageMetersPerUnit(part_stage, 1.0 / self._units_per_meter)
-            self._old_stages.append(part_stage_url)
-            xform = UsdGeom.Xform.Define(part_stage, "/" + partname)
-            lines = UsdGeom.BasisCurves.Define(part_stage, "/" + partname + "/Lines")
-            lines.CreateDoubleSidedAttr().Set(True)
-            lines.CreatePointsAttr(verts)
-            lines.CreateCurveVertexCountsAttr([2] * (verts.size // 6))
-            lines.CreatePurposeAttr().Set("render")
-            lines.CreateTypeAttr().Set("linear")
-            lines.CreateWidthsAttr([width])
-            lines.SetWidthsInterpolation("constant")
-            # Rounded endpoint are a primvar
-            primvarsAPI = UsdGeom.PrimvarsAPI(lines)
-            endCaps = primvarsAPI.CreatePrimvar(
-                "endcaps", Sdf.ValueTypeNames.Int, UsdGeom.Tokens.constant
-            )
-            endCaps.Set(2)  # Rounded = 2
-
-            prim = lines.GetPrim()
-            wireframe = width == 0.0
-            prim.CreateAttribute(
-                "omni:scene:visualization:drawWireframe", Sdf.ValueTypeNames.Bool
-            ).Set(wireframe)
-            if (tcoords is not None) and var_cmd:
-                primvarsAPI = UsdGeom.PrimvarsAPI(lines)
-                texCoords = primvarsAPI.CreatePrimvar(
-                    "st", Sdf.ValueTypeNames.TexCoord2fArray, UsdGeom.Tokens.varying
-                )
-                texCoords.Set(tcoords)
-                texCoords.SetInterpolation("vertex")
-            part_prim = part_stage.GetPrimAtPath("/" + partname)
-            part_stage.SetDefaultPrim(part_prim)
->>>>>>> 67850e5b
 
         # Make the manifest file - once for all timesteps
         part_manifest_url_relative = "./Parts/"+part_base_name+"_manifest"+self._ext
@@ -669,33 +592,10 @@
         timeline=[0.0, 0.0],
         first_timestep=False,
     ):
-<<<<<<< HEAD
         part_base_name = self.clean_name(name) + "_p"
         partname = part_base_name + part_hash.hexdigest()
         stage_name = "/Parts/" + partname + self._ext
         part_stage_url = self.stage_url(os.path.join("Parts", partname + self._ext))
-=======
-        # create the part usd object
-        partname = self.clean_name(name + part_hash.hexdigest())
-        stage_name = "/Parts/" + partname + ".usd"
-        part_stage_url = self.stage_url(os.path.join("Parts", partname + ".usd"))
-        part_stage = None
-
-        if not os.path.exists(part_stage_url):
-            part_stage = Usd.Stage.CreateNew(part_stage_url)
-            UsdGeom.SetStageUpAxis(part_stage, self._up_axis)
-            UsdGeom.SetStageMetersPerUnit(part_stage, 1.0 / self._units_per_meter)
-            self._old_stages.append(part_stage_url)
-            xform = UsdGeom.Xform.Define(part_stage, "/" + partname)
-
-            points = UsdGeom.Points.Define(part_stage, "/" + partname + "/Points")
-            # points.GetPointsAttr().Set(Vt.Vec3fArray(verts.tolist()))
-            points.GetPointsAttr().Set(verts)
-            if sizes is not None and sizes.size == (verts.size // 3):
-                points.GetWidthsAttr().Set(sizes)
-            else:
-                points.GetWidthsAttr().Set([default_size] * (verts.size // 3))
->>>>>>> 67850e5b
 
         # Make the manifest file - once for all timesteps
         part_manifest_url_relative = "./Parts/"+part_base_name+"_manifest"+self._ext
