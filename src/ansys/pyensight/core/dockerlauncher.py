--- conflicted
+++ resolved
@@ -16,10 +16,7 @@
 """
 import logging
 import os
-<<<<<<< HEAD
 import re
-=======
->>>>>>> 5708ffb8
 import subprocess
 from typing import TYPE_CHECKING, Any, Dict, Optional
 import uuid
@@ -466,7 +463,7 @@
             if re.fullmatch(r"v\d{3}", e):
                 vdir = e
                 break
-        path = f"/ansys/{vdir}/CEI/BUILDINFO.txt"
+        path = f"/ansys_inc/{vdir}/CEI/BUILDINFO.txt"
         res2 = self._container.exec_run(["cat", path])
         return res2.output.decode("utf-8", errors="replace")
 
