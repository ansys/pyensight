"""Docker Launcher module.

The Docker Launcher module provides PyEnSight with the ability to launch a
:class:`Session<ansys.pyensight.core.Session>` instance using a local Docker
installation or a `PIM <https://github.com/ansys/pypim`_-launched Docker installation.

Examples:
    ::

        from ansys.pyensight.core import DockerLauncher
        launcher = DockerLauncher(data_directory="D:\\data")
        launcher.pull()
        session = launcher.start()
        session.close()

"""
import logging
import os.path
import subprocess
from typing import TYPE_CHECKING, Any, Dict, Optional
import uuid

try:
    import grpc
except ModuleNotFoundError:  # pragma: no cover
    raise RuntimeError("The grpc module must be installed for DockerLauncher")
except Exception:  # pragma: no cover
    raise RuntimeError("Cannot initialize grpc")

try:
    import docker
except ModuleNotFoundError:  # pragma: no cover
    raise RuntimeError("The docker module must be installed for DockerLauncher")
except Exception:  # pragma: no cover
    raise RuntimeError("Cannot initialize Docker")

from ansys.pyensight.core.common import (
    find_unused_ports,
    get_file_service,
    launch_enshell_interface,
    populate_service_host_port,
    pull_image,
)
from ansys.pyensight.core.launcher import Launcher
import ansys.pyensight.core.session
from ansys.pyensight.core.session import Session

if TYPE_CHECKING:
    from docker import DockerClient
    from docker.models.containers import Container


class DockerLauncher(Launcher):
    """Creates a ``Session`` instance using a copy of EnSight hosted in a Docker container.

    This class allows you to either attach to a `PIM <https://github.com/ansys/pypim>`_-launched
    Docker container hosting EnSight or launch a local Docker container hosting EnSight.
    gRPC connections to EnShell and EnSight are established. A PyEnSight ``Session`` instance
    is returned upon successful launch and connection.

    Parameters
    ----------
    data_directory : str, optional
        Host directory to make into the container at ``/data``.
        The default is ``None``.
    docker_image_name : str, optional
        Name of the Docker image to use. The default is ``None``.
    use_dev : bool, optional
        Whether to use the latest ``ensight_dev`` Docker image. The
        default is ``False``. However, this value is overridden if the
        name of a Docker image is specified for the ``docker_image_name``
        parameter.
    channel :
        Existing gRPC channel to a running ``EnShell`` instance provided by PIM.
    pim_instance :
        PyPIM instance if using PIM (internal). The default is ``None``.
    timeout : float, optional
        Number of seconds to try a gRPC connection before giving up.
        This parameter is defined on the parent ``Launcher`` class,
        where the default is ``120``.
    use_egl : bool, optional
        Whether to use EGL hardware for accelerated graphics. The platform
        must be able to support this hardware. This parameter is defined on
        the parent ``Launcher`` class, where the default is ``False``.
    use_sos : int, optional
        Number of EnSight servers to use for SOS (Server of Server) mode.
        This parameter is defined on the parent ``Launcher`` class, where
        the default is ``None``, in which case SOS mode is not used.
    additional_command_line_options: list, optional
        Additional command line options to be used to launch EnSight.
        Arguments that contain spaces are not supported.
    grpc_use_tcp_sockets :
        If using gRPC, and if True, then allow TCP Socket based connections
        instead of only local connections.
    grpc_allow_network_connections :
        If using gRPC and using TCP Socket based connections, listen on all networks.
    grpc_disable_tls :
        If using gRPC and using TCP Socket based connections, disable TLS.
    grpc_uds_pathname :
        If using gRPC and using Unix Domain Socket based connections, explicitly
        set the pathname to the shared UDS file instead of using the default.

    Examples
    --------
    >>> from ansys.pyensight.core import DockerLauncher
    >>> launcher = DockerLauncher(data_directory="D:\\data")
    >>> launcher.pull()
    >>> session = launcher.start()
    >>> session.close()

    WARNING:
    Overriding the default values for these options: grpc_use_tcp_sockets, grpc_allow_network_connections,
    and grpc_disable_tls
    can possibly permit control of this computer and any data which resides on it.
    Modification of this configuration is not recommended.  Please see the
    documentation for your installed product for additional information.
    """

    def __init__(
        self,
        data_directory: Optional[str] = None,
        docker_image_name: Optional[str] = None,
        use_dev: bool = False,
        channel: Optional[grpc.Channel] = None,
        pim_instance: Optional[Any] = None,
        grpc_use_tcp_sockets: Optional[bool] = False,
        grpc_allow_network_connections: Optional[bool] = False,
        grpc_disable_tls: Optional[bool] = False,
        grpc_uds_pathname: Optional[str] = None,
        **kwargs,
    ) -> None:
        """Initialize DockerLauncher."""
        super().__init__(**kwargs)

        self._data_directory = data_directory
        self._enshell_grpc_channel = channel
        self._grpc_use_tcp_sockets = grpc_use_tcp_sockets
        self._grpc_allow_network_connections = grpc_allow_network_connections
        self._grpc_disable_tls = grpc_disable_tls
        self._grpc_uds_pathname = grpc_uds_pathname
        self._service_uris: Dict[Any, str] = {}
        self._image_name: Optional[str] = None
        self._docker_client: Optional["DockerClient"] = None
        self._container: Optional["Container"] = None
        self._enshell: Optional[Any] = None
        self._pim_instance: Optional[Any] = pim_instance

        # EnSight session secret key
        self._secret_key: str = str(uuid.uuid1())
        # temporary directory
        # it's in the ephemeral container, so just use "ensight's"
        # home directory within the container
        self._session_directory: str = "/home/ensight"
        # the Ansys / EnSight version we found in the container
        # to be reassigned later
        self._ansys_version: Optional[str] = None
        # EnShell's log file
        self._enshell_log_file = None
        # pointer to the file service object if available
        self._pim_file_service = None

        logging.debug(
            f"DockerLauncher data_dir={self._data_directory}\n"
            + f"  image_name={self._image_name}\n"
            + f"  use_dev={use_dev}\n"
        )

        if self._enshell_grpc_channel and self._pim_instance:
            service_set = ["grpc_private", "http", "ws"]
            # if self._launch_webui:
            #    service_set.append("webui")
            if not set(service_set).issubset(self._pim_instance.services):
                raise RuntimeError(
                    "If channel is specified, the PIM instance must have a list of length 3 "
                    + "containing the appropriate service URIs. It does not."
                )
            # grab the URIs for the 3 required services passed in from PIM
            self._service_host_port = populate_service_host_port(
                self._pim_instance, {}, webui=self._launch_webui
            )
            # attach to the file service if available
            self._pim_file_service = get_file_service(self._pim_instance)
            # if using PIM, we have a query parameter to append to http requests
            if self._pim_instance is not None:
                d = {"instance_name": self._pim_instance.name}
                self._add_query_parameters(d)
            #
            return

        # EnShell gRPC port, EnSight gRPC port, HTTP port, WSS port
        # skip 1999 as that internal to the container is used to the container for the VNC connection
        num_ports = 4
        if self._launch_webui:
            num_ports = 5
        ports = find_unused_ports(num_ports, avoid=[1999])
        if ports is None:  # pragma: no cover
            raise RuntimeError(
                "Unable to allocate local ports for EnSight session"
            )  # pragma: no cover
        self._service_host_port = {}
        self._service_host_port["grpc"] = ("127.0.0.1", ports[0])
        self._service_host_port["grpc_private"] = ("127.0.0.1", ports[1])
        self._service_host_port["http"] = ("127.0.0.1", ports[2])
        self._service_host_port["ws"] = ("127.0.0.1", ports[3])
        if self._launch_webui:
            self._service_host_port["webui"] = ("127.0.0.1", ports[4])

        # get the optional user-specified image name
        # Note: the default name needs to change over time...  TODO
        self._image_name = "ghcr.io/ansys-internal/ensight"
        if use_dev:
            self._image_name = "ghcr.io/ansys-internal/ensight_dev"
        if docker_image_name:
            self._image_name = docker_image_name

        # Load up Docker from the user's environment
        self._docker_client = docker.from_env()

    def ansys_version(self) -> Optional[str]:
        """Get the Ansys version (three-digit string) found in the Docker container.

        Returns
        -------
        str
            Ansys version or ``None`` if not found or not started.

        """
        return self._ansys_version

    def pull(self) -> None:
        """Pull the Docker image.

        Raises
        ------
        RuntimeError
            If the Docker image couldn't be pulled.

        """
        pull_image(self._docker_client, self._image_name)

    def _get_container_env(self) -> Dict:
        # Create the environmental variables
        # Environment to pass into the container
        container_env = {
            "ENSIGHT_SECURITY_TOKEN": self._secret_key,
            "WEBSOCKETSERVER_SECURITY_TOKEN": self._secret_key,
            "ENSIGHT_SESSION_TEMPDIR": self._session_directory,
            # Temporary workaround
            "ENSIGHT_GRPC_USE_TCP_SOCKETS": "1",
            "ENSIGHT_GRPC_ALLOW_ALL_NETWORKS": "1",
            "ENSIGHT_GRPC_DISABLE_TLS": "1",
            "ENSHELL_GRPC_USE_TCP_SOCKETS": "1",
            "ENSHELL_GRPC_ALLOW_NETWORK_CONNECTIONS": "1",
            "ENSHELL_GRPC_DISABLE_TLS": "1",
            "DVS_USE_TCP_SOCKETS": "1",
            "DVS_DISABLE_TLS": "1",
            "DVS_LISTEN_ALL_NETWORKS": "1",
        }

        # If for some reason, the ENSIGHT_ANSYS_LAUNCH is set previously,
        # honor that value, otherwise set it to "pyensight".  This allows
        # for an environmental setup to set the value to something else
        # (e.g. their "app").
        if "ENSIGHT_ANSYS_LAUNCH" not in os.environ:
            container_env["ENSIGHT_ANSYS_LAUNCH"] = "container"
        else:
            container_env["ENSIGHT_ANSYS_LAUNCH"] = os.environ["ENSIGHT_ANSYS_LAUNCH"]

        if self._pim_instance is None:
            container_env["ANSYSLMD_LICENSE_FILE"] = os.environ["ANSYSLMD_LICENSE_FILE"]
            if "ENSIGHT_ANSYS_APIP_CONFIG" in os.environ:
                container_env["ENSIGHT_ANSYS_APIP_CONFIG"] = os.environ["ENSIGHT_ANSYS_APIP_CONFIG"]

        if self._launch_webui:
            container_env["SIMBA_WEBSERVER_TOKEN"] = self._secret_key
            container_env["FLUENT_WEBSERVER_TOKEN"] = self._secret_key

        return container_env

    def start(self) -> "Session":
        """Start EnShell by running a local Docker EnSight image.

        Once this method starts EnShell, it connects over gRPC to EnShell running
        in the Docker container. Once connected, EnShell launches a copy of EnSight
        and WSS in the container. It then creates and binds a
        :class:`Session<ansys.pyensight.core.Session>` instance to the created
        EnSight gRPC connection and returns this instance.

        Returns
        -------
        object
            PyEnSight ``Session`` object instance.

        Raises
        ------
        RuntimeError
            Variety of error conditions.

        """
        tmp_session = super().start()
        if tmp_session:
            return tmp_session

        # Launch the EnSight Docker container locally as a detached container
        # initially running EnShell over the first gRPC port. Then launch EnSight
        # and other apps.

        # get the environment to pass to the container
        container_env = self._get_container_env()

        # Ports to map between the host and the container
        # If we're here in the code, then we're not using PIM
        # and we're not really using URIs where the hostname
        # is anything other than 127.0.0.1, so, we only need
        # to grab the port numbers.
        grpc_port = self._service_host_port["grpc"][1]
        ports_to_map = {
            str(self._service_host_port["grpc"][1])
            + "/tcp": str(self._service_host_port["grpc"][1]),
            str(self._service_host_port["grpc_private"][1])
            + "/tcp": str(self._service_host_port["grpc_private"][1]),
            str(self._service_host_port["http"][1])
            + "/tcp": str(self._service_host_port["http"][1]),
            str(self._service_host_port["ws"][1]) + "/tcp": str(self._service_host_port["ws"][1]),
        }
        if self._launch_webui:
            ports_to_map.update(
                {
                    str(self._service_host_port["webui"][1])
                    + "/tcp": str(self._service_host_port["webui"][1])
                }
            )
        # The data directory to map into the container
        data_volume = None
        if self._data_directory:
            data_volume = {self._data_directory: {"bind": "/data", "mode": "rw"}}

        # Start the container in detached mode with EnShell as a
        # gRPC server as the command
        #
        enshell_cmd = "-app -v 3 -grpc_server " + str(grpc_port)
        if self._grpc_use_tcp_sockets:
            enshell_cmd += " -grpc_use_tcp_sockets"
        if self._grpc_allow_network_connections:
            enshell_cmd += " -grpc_allow_network_connections"
        if self._grpc_disable_tls:
            enshell_cmd += " -grpc_disable_tls"
        if self._grpc_uds_pathname:
            enshell_cmd += " -grpc_uds_pathname " + self._grpc_uds_pathname

        use_egl = self._use_egl()

        logging.debug("Starting Container...\n")
        if data_volume:
            if use_egl:  # pragma: no cover
                if self._docker_client:
                    self._container = self._docker_client.containers.run(  # pragma: no cover
                        self._image_name,
                        command=enshell_cmd,
                        volumes=data_volume,
                        environment=container_env,
                        device_requests=[
                            docker.types.DeviceRequest(count=-1, capabilities=[["gpu"]])
                        ],
                        ports=ports_to_map,
                        tty=True,
                        detach=True,
                        auto_remove=True,
                        remove=True,
                        user="ensight:ensight",
                    )
            else:
                logging.debug(f"Running container {self._image_name} with cmd {enshell_cmd}\n")
                logging.debug(f"ports to map: {ports_to_map}\n")
                if self._docker_client:
                    self._container = self._docker_client.containers.run(
                        self._image_name,
                        command=enshell_cmd,
                        volumes=data_volume,
                        environment=container_env,
                        ports=ports_to_map,
                        tty=True,
                        detach=True,
                        auto_remove=True,
                        remove=True,
                        user="ensight:ensight",
                    )
                logging.debug(f"_container = {str(self._container)}\n")
        else:
            if use_egl:  # pragma: no cover
                if self._docker_client:  # pragma: no cover
                    self._container = self._docker_client.containers.run(
                        self._image_name,
                        command=enshell_cmd,
                        environment=container_env,
                        device_requests=[
                            docker.types.DeviceRequest(count=-1, capabilities=[["gpu"]])
                        ],
                        ports=ports_to_map,
                        tty=True,
                        detach=True,
                        auto_remove=True,
                        remove=True,
                        user="ensight:ensight",
                    )
            else:  # pragma: no cover
                logging.debug(
                    f"Running container {self._image_name} with cmd {enshell_cmd}\n"
                )  # pragma: no cover
                logging.debug(f"ports to map: {ports_to_map}\n")  # pragma: no cover
                if self._docker_client:  # pragma: no cover
                    self._container = self._docker_client.containers.run(  # pragma: no cover
                        self._image_name,
                        command=enshell_cmd,
                        environment=container_env,
                        ports=ports_to_map,
                        tty=True,
                        detach=True,
                        auto_remove=True,
                        remove=True,
                        user="ensight:ensight",
                    )
                # logging.debug(f"_container = {str(self._container)}\n")
        logging.debug("Container started.\n")
        return self.connect()

    def launch_webui(self, container_env_str):
        # Run websocketserver
        cmd = f"/ansys_inc/v{self._ansys_version}/FluidsOne/server/linx64/fluidsone"
        cmd += " --main-run-mode post"
        # websocket port - this needs to come first since we now have
        # --add_header as a optional arg that can take an arbitrary
        # number of optional headers.
        webui_port = self._service_host_port["webui"][1]
        grpc_port = self._service_host_port["grpc_private"][1]
        http_port = self._service_host_port["http"][1]
        ws_port = self._service_host_port["ws"][1]
        cmd += f" --server-listen-port {webui_port}"
        cmd += f" --server-web-roots /ansys_inc/v{self._ansys_version}/FluidsOne/web/ui"
        cmd += f" --ensight-grpc-port {grpc_port}"
        cmd += f" --ensight-html-port {http_port}"
        cmd += f" --ensight-ws-port {ws_port}"
        cmd += f" --ensight-session-directory {self._session_directory}"
        cmd += f" --ensight-secret-key {self._secret_key}"
        cmd += " --main-show-gui 'False'"
        logging.debug(f"Starting WebUI: {cmd}\n")
        ret = self._enshell.start_other(cmd, extra_env=container_env_str)
        if ret[0] != 0:  # pragma: no cover
            self.stop()  # pragma: no cover
            raise RuntimeError(f"Error starting WebUI: {cmd}\n")  # pragma: no cover

    def connect(self):
        """Create and bind a :class:`Session<ansys.pyensight.core.Session>` instance
        to the created EnSight gRPC connection started by EnShell.

        This method is an internal method.

        Returns
        -------
        obj
            :class:`Session<ansys.pyensight.core.Session>` instance

        Raises
        ------
        RuntimeError:
            Variety of error conditions.
        """
        #
        #
        # Start up the EnShell gRPC interface
        self._enshell = launch_enshell_interface(
            self._enshell_grpc_channel,
            self._service_host_port["grpc"][1],
            self._timeout,
            self._secret_key,
            grpc_allow_network_connections=self._grpc_allow_network_connections,
            grpc_disable_tls=self._grpc_disable_tls,
            grpc_uds_pathname=self._grpc_uds_pathname,
            grpc_use_tcp_sockets=self._grpc_use_tcp_sockets,
        )
        log_dir = "/data"
        if self._enshell_grpc_channel:  # pragma: no cover
            log_dir = "/work"

        if not self._enshell.is_connected():  # pragma: no cover
            self.stop()  # pragma: no cover
            raise RuntimeError("Can't connect to EnShell over gRPC.")  # pragma: no cover

        cmd = "set_no_reroute_log"
        ret = self._enshell.run_command(cmd)
        logging.debug(f"enshell cmd: {cmd} ret: {ret}\n")
        if ret[0] != 0:
            self.stop()
            raise RuntimeError(f"Error sending EnShell command: {cmd} ret: {ret}")

        files_to_try = [log_dir + "/enshell.log", "/home/ensight/enshell.log"]
        for f in files_to_try:  # pragma: no cover
            cmd = "set_debug_log " + f
            ret = self._enshell.run_command(cmd)
            if ret[0] == 0:
                self._enshell_log_file = f
                break
            else:
                logging.debug(f"enshell error; cmd: {cmd} ret: {ret}\n")

        if self._enshell_log_file is not None:  # pragma: no cover
            logging.debug(f"enshell log file {self._enshell_log_file}\n")

        cmd = "verbose 3"
        ret = self._enshell.run_command(cmd)
        logging.debug(f"enshell cmd: {cmd} ret: {ret}\n")
        if ret[0] != 0:  # pragma: no cover
            self.stop()  # pragma: no cover
            raise RuntimeError(
                f"Error sending EnShell command: {cmd} ret: {ret}"
            )  # pragma: no cover

        logging.debug("Connected to EnShell.  Getting CEI_HOME and Ansys version...\n")
        logging.debug(f"  _enshell: {self._enshell}\n\n")
        # Build up the command to run ensight via the EnShell gRPC interface

        self._cei_home = self._enshell.cei_home()
        self._ansys_version = self._enshell.ansys_version()
        print("CEI_HOME=", self._cei_home)
        print("Ansys Version=", self._ansys_version)

        logging.debug("Got them.  Starting EnSight...\n")

        use_egl = self._use_egl()

        # get the environment to pass to the container
        container_env_str = ""
        if self._pim_instance is not None:
            container_env = self._get_container_env()
            for i in container_env.items():
                container_env_str += f"{i[0]}={i[1]}\n"

        # Run EnSight
        ensight_env_vars = None
        if container_env_str != "":  # pragma: no cover
            ensight_env_vars = container_env_str  # pragma: no cover

        if use_egl:
            if ensight_env_vars is None:  # pragma: no cover
                ensight_env_vars = (
                    "LD_PRELOAD=/usr/local/lib64/libGL.so.1:/usr/local/lib64/libEGL.so.1"
                )
            else:
                ensight_env_vars += (  # pragma: no cover
                    "LD_PRELOAD=/usr/local/lib64/libGL.so.1:/usr/local/lib64/libEGL.so.1"
                )

        ensight_args = "-batch -v 3"

        if use_egl:
            ensight_args += " -egl"

        if self._use_sos:
            ensight_args += " -sos -nservers " + str(int(self._use_sos))

        ensight_args += " -grpc_server " + str(self._service_host_port["grpc_private"][1])

        if self._grpc_use_tcp_sockets:
            ensight_args += " -grpc_use_tcp_sockets"
        if self._grpc_allow_network_connections:
            ensight_args += " -grpc_allow_network_connections"
        if self._grpc_disable_tls:
            ensight_args += " -grpc_disable_tls"
        # Can't specify the same name; the default ought to be fine within the Docker Image
        # if self._grpc_uds_pathname:
        #    enshell_cmd += " -grpc_uds_pathname "+self._grpc_uds_pathname

        vnc_url = "vnc://%%3Frfb_port=1999%%26use_auth=0"
        ensight_args += " -vnc " + vnc_url
        if self._liben_rest:
            ensight_args += " -rest_server " + str(self._service_host_port["http"][1])
        if self._additional_command_line_options:
            ensight_args += " "
            ensight_args += " ".join(self._additional_command_line_options)

        logging.debug(f"Starting EnSight with args: {ensight_args}\n")
        ret = self._enshell.start_ensight(ensight_args, ensight_env_vars)
        if ret[0] != 0:  # pragma: no cover
            self.stop()  # pragma: no cover
            raise RuntimeError(
                f"Error starting EnSight with args: {ensight_args}"
            )  # pragma: no cover

        logging.debug("EnSight started.  Starting wss...\n")

        # Run websocketserver
<<<<<<< HEAD
        if not self._liben_rest:
            logging.debug(
                "WebSocketserver script not being launched. WS server must be launched manually.\n\n"
            )
            wss_cmd = "cpython /ansys_inc/v" + self._ansys_version + "/CEI/nexus"
            wss_cmd += self._ansys_version + "/nexus_launcher/websocketserver.py"
            # websocket port - this needs to come first since we now have
            # --add_header as a optional arg that can take an arbitrary
            # number of optional headers.
            if int(self._ansys_version) > 252 and self._do_not_start_ws:
                wss_cmd += " -1"
            else:
                wss_cmd += " " + str(self._service_host_port["ws"][1])
            #
            wss_cmd += " --http_directory " + self._session_directory
            # http port
            wss_cmd += " --http_port " + str(self._service_host_port["http"][1])
            # vnc port
            if int(self._ansys_version) > 252 and self._rest_ws_separate_loops:
                wss_cmd += " --separate_loops"
            wss_cmd += f" --security_token {self._secret_key}"
            wss_cmd += " --client_port 1999"
            # optional PIM instance header
            if self._pim_instance is not None:
                # Add the PIM instance header. wss needs to return this optional
                # header in each http response.  It's how the Ansys Lab proxy
                # knows how to map back to this particular container's IP and port.
                wss_cmd += " --add_header instance_name=" + self._pim_instance.name
            # EnSight REST API
            if self._enable_rest_api:
                # grpc port
                wss_cmd += " --grpc_port " + str(self._service_host_port["grpc_private"][1])
            # EnVision sessions
            wss_cmd += " --local_session envision 5"

            wss_env_vars = None
            if container_env_str != "":  # pragma: no cover
                wss_env_vars = container_env_str  # pragma: no cover

            logging.debug(f"Starting WSS: {wss_cmd}\n")
            ret = self._enshell.start_other(wss_cmd, extra_env=wss_env_vars)
            if ret[0] != 0:  # pragma: no cover
                self.stop()  # pragma: no cover
                raise RuntimeError(f"Error starting WSS: {wss_cmd}\n")  # pragma: no cover

            logging.debug("wss started.  Making session...\n")
=======
        wss_cmd = "cpython /ansys_inc/v" + self._ansys_version + "/CEI/nexus"
        wss_cmd += self._ansys_version + "/nexus_launcher/websocketserver.py"
        # websocket port - this needs to come first since we now have
        # --add_header as a optional arg that can take an arbitrary
        # number of optional headers.
        if int(self._ansys_version) > 252 and self._do_not_start_ws:
            wss_cmd += " -1"
        else:
            wss_cmd += " " + str(self._service_host_port["ws"][1])
        #
        wss_cmd += " --http_directory " + self._session_directory
        # http port
        wss_cmd += " --http_port " + str(self._service_host_port["http"][1])
        # vnc port
        if int(self._ansys_version) > 252 and self._rest_ws_separate_loops:
            wss_cmd += " --separate_loops"
        wss_cmd += f" --security_token {self._secret_key}"
        wss_cmd += " --client_port 1999"
        # optional PIM instance header
        if self._pim_instance is not None:
            # Add the PIM instance header. wss needs to return this optional
            # header in each http response.  It's how the Ansys Lab proxy
            # knows how to map back to this particular container's IP and port.
            wss_cmd += " --add_header instance_name=" + self._pim_instance.name
        # EnSight REST API
        if self._enable_rest_api:
            # grpc port
            wss_cmd += " --grpc_port " + str(self._service_host_port["grpc_private"][1])
            if self._grpc_use_tcp_sockets:
                wss_cmd += " --grpc_use_tcp_sockets"
            if self._grpc_allow_network_connections:
                wss_cmd += " --grpc_allow_network_connections"
            if self._grpc_disable_tls:
                wss_cmd += " --grpc_disable_tls"
            if self._grpc_uds_pathname:
                wss_cmd += " --grpc_uds_pathname"
                wss_cmd += " " + self._grpc_uds_pathname
        # EnVision sessions
        wss_cmd += " --local_session envision 5"

        wss_env_vars = None
        if container_env_str != "":  # pragma: no cover
            wss_env_vars = container_env_str  # pragma: no cover

        logging.debug(f"Starting WSS: {wss_cmd}\n")
        ret = self._enshell.start_other(wss_cmd, extra_env=wss_env_vars)
        if ret[0] != 0:  # pragma: no cover
            self.stop()  # pragma: no cover
            raise RuntimeError(f"Error starting WSS: {wss_cmd}\n")  # pragma: no cover

        logging.debug("wss started.  Making session...\n")
>>>>>>> f5aad2ed

        # build the session instance
        # WARNING: assuming the host is the same for grpc_private, http, and ws
        # This may not be true in the future if using PIM.
        # revise Session to handle three different hosts if necessary.
        use_sos = False
        if self._use_sos:
            use_sos = True
        if self._pim_instance is None:
            ws_port = self._service_host_port["ws"][1]
        else:
            ws_port = self._service_host_port["http"][1]  # pragma: no cover
        session = ansys.pyensight.core.session.Session(
            host=self._service_host_port["grpc_private"][0],
            grpc_port=self._service_host_port["grpc_private"][1],
            grpc_use_tcp_sockets=self._grpc_use_tcp_sockets,
            grpc_allow_network_connections=self._grpc_allow_network_connections,
            grpc_disable_tls=self._grpc_disable_tls,
            grpc_uds_pathname=self._grpc_uds_pathname,
            html_hostname=self._service_host_port["http"][0],
            html_port=self._service_host_port["http"][1],
            ws_port=ws_port,
            install_path=None,
            secret_key=self._secret_key,
            timeout=self._timeout,
            sos=use_sos,
            rest_api=self._enable_rest_api,
            webui_port=self._service_host_port["webui"][1] if self._launch_webui else None,
        )
        session.launcher = self
        self._sessions.append(session)

        if self._launch_webui:
            self.launch_webui(container_env_str)
        logging.debug("Return session.\n")

        return session

    def close(self, session):
        """Shut down the launched EnSight session.

        This method closes all associated sessions and then stops the
        launched EnSight instance.

        Parameters
        ----------
        session : ``pyensight.Session``
            Session to close.

        Raises
        ------
        RuntimeError
            If the session was not launched by this launcher.

        """
        if self._enshell:
            if self._enshell.is_connected():  # pragma: no cover
                logging.debug("Killing WSS\n")
                command = 'pkill -f "websocketserver.py"'
                kill_env_vars = None
                container_env_str = ""
                if self._pim_instance is not None:
                    container_env = self._get_container_env()
                    for i in container_env.items():
                        container_env_str += f"{i[0]}={i[1]}\n"
                if container_env_str:  # pragma: no cover
                    kill_env_vars = container_env_str  # pragma: no cover
                ret = self._enshell.start_other(command, extra_env=kill_env_vars)
                if ret[0] != 0:  # pragma: no cover
                    pass
        return super().close(session)

    def stop(self) -> None:
        """Release any additional resources allocated during launching."""
        if self._enshell:
            if self._enshell.is_connected():  # pragma: no cover
                try:
                    logging.debug("Killing WSS\n")
                    command = 'pkill -f "websocketserver.py"'
                    kill_env_vars = None
                    container_env_str = ""
                    if self._pim_instance is not None:
                        container_env = self._get_container_env()
                        for i in container_env.items():
                            container_env_str += f"{i[0]}={i[1]}\n"
                    if container_env_str:  # pragma: no cover
                        kill_env_vars = container_env_str  # pragma: no cover
                    ret = self._enshell.start_other(command, extra_env=kill_env_vars)
                    if ret[0] != 0:  # pragma: no cover
                        pass
                    logging.debug("Stopping EnShell.\n")
                    self._enshell.stop_server()
                except Exception:  # pragma: no cover
                    pass  # pragma: no cover
                self._enshell = None
        #
        if self._container:
            try:
                logging.debug("Stopping the Docker Container.\n")
                self._container.stop()
            except Exception:
                pass
            try:
                logging.debug("Removing the Docker Container.\n")
                self._container.remove(force=True)
            except Exception:
                pass
            self._container = None

        if self._pim_instance is not None:
            logging.debug("Deleting the PIM instance.\n")
            self._pim_instance.delete()
            self._pim_instance = None
        super().stop()

    def file_service(self) -> Optional[Any]:
        """Get the PIM file service object if available."""
        return self._pim_file_service

    def _is_system_egl_capable(self) -> bool:
        """Check if the system is EGL capable.

        Returns
        -------
        bool
            ``True`` if the system is EGL capable, ``False`` otherwise.
        """
        if self._is_windows():
            return False  # pragma: no cover

        # FIXME: MFK, need to figure out how we'd do this
        # with a PIM managed system such as Ansys Lab
        if self._pim_instance is not None:
            return False

        try:  # pragma: no cover
            subprocess.check_output("nvidia-smi")
            return True
        except (subprocess.CalledProcessError, FileNotFoundError):
            return False

    def enshell_log_contents(self) -> Optional[str]:
        """Get the contents of the EnShell log if possible.

        Returns
        -------
        str
           Contents of the log or ``None``.
        """
        if self._enshell_log_file is None:  # pragma: no cover
            return None  # pragma: no cover

        if self._container is not None:
            try:
                # docker containers allow copying from a container to the host
                # a file, files, or a directory.  it arrives as a tar file.
                # we're grabbing just the log file, but we still need to
                # extract it from the tar file and then put the contents
                # in the string we're returning
                from io import BytesIO
                import tarfile

                bits, stat = self._container.get_archive(self._enshell_log_file)
                file_obj = BytesIO()
                for chunk in bits:
                    file_obj.write(chunk)
                file_obj.seek(0)
                tar = tarfile.open(mode="r", fileobj=file_obj)
                member = tar.getmembers()
                text = tar.extractfile(member[0])
                s = text.read().decode("utf-8")
                text.close()
                return s
            except Exception as e:  # pragma: no cover
                logging.debug(f"Error getting EnShell log: {e}\n")  # pragma: no cover
                return None  # pragma: no cover

        fs = self.file_service()  # pragma: no cover
        if fs is not None:  # pragma: no cover
            try:
                fs.download_file("enshell.log", ".")
                f = open("enshell.log")
                s = f.read()
                f.close()
                return s
            except Exception:
                return None<|MERGE_RESOLUTION|>--- conflicted
+++ resolved
@@ -589,7 +589,6 @@
         logging.debug("EnSight started.  Starting wss...\n")
 
         # Run websocketserver
-<<<<<<< HEAD
         if not self._liben_rest:
             logging.debug(
                 "WebSocketserver script not being launched. WS server must be launched manually.\n\n"
@@ -622,6 +621,15 @@
             if self._enable_rest_api:
                 # grpc port
                 wss_cmd += " --grpc_port " + str(self._service_host_port["grpc_private"][1])
+                if self._grpc_use_tcp_sockets:
+                    wss_cmd += " --grpc_use_tcp_sockets"
+                if self._grpc_allow_network_connections:
+                    wss_cmd += " --grpc_allow_network_connections"
+                if self._grpc_disable_tls:
+                    wss_cmd += " --grpc_disable_tls"
+                if self._grpc_uds_pathname:
+                    wss_cmd += " --grpc_uds_pathname"
+                    wss_cmd += " " + self._grpc_uds_pathname
             # EnVision sessions
             wss_cmd += " --local_session envision 5"
 
@@ -636,59 +644,6 @@
                 raise RuntimeError(f"Error starting WSS: {wss_cmd}\n")  # pragma: no cover
 
             logging.debug("wss started.  Making session...\n")
-=======
-        wss_cmd = "cpython /ansys_inc/v" + self._ansys_version + "/CEI/nexus"
-        wss_cmd += self._ansys_version + "/nexus_launcher/websocketserver.py"
-        # websocket port - this needs to come first since we now have
-        # --add_header as a optional arg that can take an arbitrary
-        # number of optional headers.
-        if int(self._ansys_version) > 252 and self._do_not_start_ws:
-            wss_cmd += " -1"
-        else:
-            wss_cmd += " " + str(self._service_host_port["ws"][1])
-        #
-        wss_cmd += " --http_directory " + self._session_directory
-        # http port
-        wss_cmd += " --http_port " + str(self._service_host_port["http"][1])
-        # vnc port
-        if int(self._ansys_version) > 252 and self._rest_ws_separate_loops:
-            wss_cmd += " --separate_loops"
-        wss_cmd += f" --security_token {self._secret_key}"
-        wss_cmd += " --client_port 1999"
-        # optional PIM instance header
-        if self._pim_instance is not None:
-            # Add the PIM instance header. wss needs to return this optional
-            # header in each http response.  It's how the Ansys Lab proxy
-            # knows how to map back to this particular container's IP and port.
-            wss_cmd += " --add_header instance_name=" + self._pim_instance.name
-        # EnSight REST API
-        if self._enable_rest_api:
-            # grpc port
-            wss_cmd += " --grpc_port " + str(self._service_host_port["grpc_private"][1])
-            if self._grpc_use_tcp_sockets:
-                wss_cmd += " --grpc_use_tcp_sockets"
-            if self._grpc_allow_network_connections:
-                wss_cmd += " --grpc_allow_network_connections"
-            if self._grpc_disable_tls:
-                wss_cmd += " --grpc_disable_tls"
-            if self._grpc_uds_pathname:
-                wss_cmd += " --grpc_uds_pathname"
-                wss_cmd += " " + self._grpc_uds_pathname
-        # EnVision sessions
-        wss_cmd += " --local_session envision 5"
-
-        wss_env_vars = None
-        if container_env_str != "":  # pragma: no cover
-            wss_env_vars = container_env_str  # pragma: no cover
-
-        logging.debug(f"Starting WSS: {wss_cmd}\n")
-        ret = self._enshell.start_other(wss_cmd, extra_env=wss_env_vars)
-        if ret[0] != 0:  # pragma: no cover
-            self.stop()  # pragma: no cover
-            raise RuntimeError(f"Error starting WSS: {wss_cmd}\n")  # pragma: no cover
-
-        logging.debug("wss started.  Making session...\n")
->>>>>>> f5aad2ed
 
         # build the session instance
         # WARNING: assuming the host is the same for grpc_private, http, and ws
