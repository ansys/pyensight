--- conflicted
+++ resolved
@@ -116,15 +116,9 @@
         self._enshell_grpc_channel = channel
         self._service_uris: Dict[Any, str] = {}
         self._image_name: Optional[str] = None
-<<<<<<< HEAD
         self._docker_client: Optional["DockerClient"] = None
         self._container: Optional["Container"] = None
         self._enshell: Optional[Any] = None
-=======
-        self._docker_client: Optional[Any] = None
-        self._container = None
-        self._enshell: Optional["enshell_grpc.EnShellGRPC"] = None
->>>>>>> 372fef8c
         self._pim_instance: Optional[Any] = pim_instance
 
         # EnSight session secret key
@@ -157,26 +151,9 @@
                     + "containing the appropriate service URIs. It does not."
                 )
             # grab the URIs for the 3 required services passed in from PIM
-<<<<<<< HEAD
-            self._service_host_port = populate_service_host_port(self._pim_instance, {})
-=======
-            self._service_host_port["grpc_private"] = self._get_host_port(
-                self._pim_instance.services["grpc_private"].uri
+            self._service_host_port = populate_service_host_port(
+                self._pim_instance, {}, webui=self._launch_webui
             )
-            self._service_host_port["http"] = self._get_host_port(
-                self._pim_instance.services["http"].uri
-            )
-            self._service_host_port["ws"] = self._get_host_port(
-                self._pim_instance.services["ws"].uri
-            )
-            if self._launch_webui:
-                self._service_host_port["webui"] = self._get_host_port(
-                    self._pim_instance.services["webui"].uri
-                )
-            # for parity, add 'grpc' as a placeholder even though using PIM sets up the gRPC channel.
-            # this isn't used in this situation.
-            self._service_host_port["grpc"] = ("127.0.0.1", -1)
->>>>>>> 372fef8c
             # attach to the file service if available
             self._pim_file_service = get_file_service(self._pim_instance)
             # if using PIM, we have a query parameter to append to http requests
@@ -188,14 +165,10 @@
 
         # EnShell gRPC port, EnSight gRPC port, HTTP port, WSS port
         # skip 1999 as that internal to the container is used to the container for the VNC connection
-<<<<<<< HEAD
-        ports = find_unused_ports(4, avoid=[1999])
-=======
         num_ports = 4
         if self._launch_webui:
             num_ports = 5
-        ports = self._find_unused_ports(num_ports, avoid=[1999])
->>>>>>> 372fef8c
+        ports = find_unused_ports(num_ports, avoid=[1999])
         if ports is None:  # pragma: no cover
             raise RuntimeError(
                 "Unable to allocate local ports for EnSight session"
