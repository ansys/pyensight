"""Docker Launcher module.

The Docker Launcher module provides PyEnSight with the ability to launch a
:class:`Session<ansys.pyensight.core.Session>` instance using a local Docker
installation or a `PIM <https://github.com/ansys/pypim`_-launched Docker installation.

Examples:
    ::

        from ansys.pyensight.core import DockerLauncher
        launcher = DockerLauncher(data_directory="D:\\data")
        launcher.pull()
        session = launcher.start()
        session.close()

"""
import logging
import os.path
import subprocess
from typing import TYPE_CHECKING, Any, Dict, Optional
import uuid

try:
    import grpc
except ModuleNotFoundError:  # pragma: no cover
    raise RuntimeError("The grpc module must be installed for DockerLauncher")
except Exception:  # pragma: no cover
    raise RuntimeError("Cannot initialize grpc")

try:
    import docker
except ModuleNotFoundError:  # pragma: no cover
    raise RuntimeError("The docker module must be installed for DockerLauncher")
except Exception:  # pragma: no cover
    raise RuntimeError("Cannot initialize Docker")

from ansys.pyensight.core.common import (
    find_unused_ports,
    get_file_service,
    launch_enshell_interface,
    populate_service_host_port,
    pull_image,
)
from ansys.pyensight.core.launcher import Launcher
import ansys.pyensight.core.session
from ansys.pyensight.core.session import Session

if TYPE_CHECKING:
    from docker import DockerClient
    from docker.models.containers import Container


class DockerLauncher(Launcher):
    """Creates a ``Session`` instance using a copy of EnSight hosted in a Docker container.

    This class allows you to either attach to a `PIM <https://github.com/ansys/pypim>`_-launched
    Docker container hosting EnSight or launch a local Docker container hosting EnSight.
    gRPC connections to EnShell and EnSight are established. A PyEnSight ``Session`` instance
    is returned upon successful launch and connection.

    Parameters
    ----------
    data_directory : str, optional
        Host directory to make into the container at ``/data``.
        The default is ``None``.
    docker_image_name : str, optional
        Name of the Docker image to use. The default is ``None``.
    use_dev : bool, optional
        Whether to use the latest ``ensight_dev`` Docker image. The
        default is ``False``. However, this value is overridden if the
        name of a Docker image is specified for the ``docker_image_name``
        parameter.
    channel :
        Existing gRPC channel to a running ``EnShell`` instance provided by PIM.
    pim_instance :
        PyPIM instance if using PIM (internal). The default is ``None``.
    timeout : float, optional
        Number of seconds to try a gRPC connection before giving up.
        This parameter is defined on the parent ``Launcher`` class,
        where the default is ``120``.
    use_egl : bool, optional
        Whether to use EGL hardware for accelerated graphics. The platform
        must be able to support this hardware. This parameter is defined on
        the parent ``Launcher`` class, where the default is ``False``.
    use_sos : int, optional
        Number of EnSight servers to use for SOS (Server of Server) mode.
        This parameter is defined on the parent ``Launcher`` class, where
        the default is ``None``, in which case SOS mode is not used.
    additional_command_line_options: list, optional
        Additional command line options to be used to launch EnSight.
        Arguments that contain spaces are not supported.
    grpc_use_tcp_sockets :
        If using gRPC, and if True, then allow TCP Socket based connections
        instead of only local connections.
    grpc_allow_network_connections :
        If using gRPC and using TCP Socket based connections, listen on all networks.
    grpc_disable_tls :
        If using gRPC and using TCP Socket based connections, disable TLS.
    grpc_uds_pathname :
        If using gRPC and using Unix Domain Socket based connections, explicitly
        set the pathname to the shared UDS file instead of using the default.

    Examples
    --------
    >>> from ansys.pyensight.core import DockerLauncher
    >>> launcher = DockerLauncher(data_directory="D:\\data")
    >>> launcher.pull()
    >>> session = launcher.start()
    >>> session.close()

    WARNING:
    Overriding the default values for these options: grpc_use_tcp_sockets, grpc_allow_network_connections,
    and grpc_disable_tls
    can possibly permit control of this computer and any data which resides on it.
    Modification of this configuration is not recommended.  Please see the
    documentation for your installed product for additional information.
    """

    def __init__(
        self,
        data_directory: Optional[str] = None,
        docker_image_name: Optional[str] = None,
        use_dev: bool = False,
        channel: Optional[grpc.Channel] = None,
        pim_instance: Optional[Any] = None,
        grpc_use_tcp_sockets: Optional[bool] = False,
        grpc_allow_network_connections: Optional[bool] = False,
        grpc_disable_tls: Optional[bool] = False,
        grpc_uds_pathname: Optional[str] = None,
        **kwargs,
    ) -> None:
        """Initialize DockerLauncher."""
        super().__init__(**kwargs)

        self._data_directory = data_directory
        self._enshell_grpc_channel = channel
        self._grpc_use_tcp_sockets = grpc_use_tcp_sockets
        self._grpc_allow_network_connections = grpc_allow_network_connections
        self._grpc_disable_tls = grpc_disable_tls
        self._grpc_uds_pathname = grpc_uds_pathname
        self._service_uris: Dict[Any, str] = {}
        self._image_name: Optional[str] = None
        self._docker_client: Optional["DockerClient"] = None
        self._container: Optional["Container"] = None
        self._enshell: Optional[Any] = None
        self._pim_instance: Optional[Any] = pim_instance

        # EnSight session secret key
        self._secret_key: str = str(uuid.uuid1())
        # temporary directory
        # it's in the ephemeral container, so just use "ensight's"
        # home directory within the container
        self._session_directory: str = "/home/ensight"
        # the Ansys / EnSight version we found in the container
        # to be reassigned later
        self._ansys_version: Optional[str] = None
        # EnShell's log file
        self._enshell_log_file = None
        # pointer to the file service object if available
        self._pim_file_service = None

        logging.debug(
            f"DockerLauncher data_dir={self._data_directory}\n"
            + f"  image_name={self._image_name}\n"
            + f"  use_dev={use_dev}\n"
        )

        if self._enshell_grpc_channel and self._pim_instance:
            service_set = ["grpc_private", "http", "ws"]
            # if self._launch_webui:
            #    service_set.append("webui")
            if not set(service_set).issubset(self._pim_instance.services):
                raise RuntimeError(
                    "If channel is specified, the PIM instance must have a list of length 3 "
                    + "containing the appropriate service URIs. It does not."
                )
            # grab the URIs for the 3 required services passed in from PIM
            self._service_host_port = populate_service_host_port(
                self._pim_instance, {}, webui=self._launch_webui
            )
            # attach to the file service if available
            self._pim_file_service = get_file_service(self._pim_instance)
            # if using PIM, we have a query parameter to append to http requests
            if self._pim_instance is not None:
                d = {"instance_name": self._pim_instance.name}
                self._add_query_parameters(d)
            #
            return

        # EnShell gRPC port, EnSight gRPC port, HTTP port, WSS port
        # skip 1999 as that internal to the container is used to the container for the VNC connection
        num_ports = 4
        if self._launch_webui:
            num_ports = 5
        ports = find_unused_ports(num_ports, avoid=[1999])
        if ports is None:  # pragma: no cover
            raise RuntimeError(
                "Unable to allocate local ports for EnSight session"
            )  # pragma: no cover
        self._service_host_port = {}
        self._service_host_port["grpc"] = ("127.0.0.1", ports[0])
        self._service_host_port["grpc_private"] = ("127.0.0.1", ports[1])
        self._service_host_port["http"] = ("127.0.0.1", ports[2])
        self._service_host_port["ws"] = ("127.0.0.1", ports[3])
        if self._launch_webui:
            self._service_host_port["webui"] = ("127.0.0.1", ports[4])

        # get the optional user-specified image name
        # Note: the default name needs to change over time...  TODO
        self._image_name = "ghcr.io/ansys-internal/ensight"
        if use_dev:
            self._image_name = "ghcr.io/ansys-internal/ensight_dev"
        if docker_image_name:
            self._image_name = docker_image_name

        # Load up Docker from the user's environment
        self._docker_client = docker.from_env()

    def ansys_version(self) -> Optional[str]:
        """Get the Ansys version (three-digit string) found in the Docker container.

        Returns
        -------
        str
            Ansys version or ``None`` if not found or not started.

        """
        return self._ansys_version

    def pull(self) -> None:
        """Pull the Docker image.

        Raises
        ------
        RuntimeError
            If the Docker image couldn't be pulled.

        """
        pull_image(self._docker_client, self._image_name)

    def _get_container_env(self) -> Dict:
        # Create the environmental variables
        # Environment to pass into the container
        container_env = {
            "ENSIGHT_SECURITY_TOKEN": self._secret_key,
            "WEBSOCKETSERVER_SECURITY_TOKEN": self._secret_key,
            "ENSIGHT_SESSION_TEMPDIR": self._session_directory,
            # Temporary workaround
            "ENSIGHT_GRPC_USE_TCP_SOCKETS": "1",
            "ENSIGHT_GRPC_ALLOW_ALL_NETWORKS": "1",
            "ENSIGHT_GRPC_DISABLE_TLS": "1",
            "ENSHELL_GRPC_USE_TCP_SOCKETS": "1",
            "ENSHELL_GRPC_ALLOW_NETWORK_CONNECTIONS": "1",
            "ENSHELL_GRPC_DISABLE_TLS": "1",
            "DVS_USE_TCP_SOCKETS": "1",
            "DVS_DISABLE_TLS": "1",
            "DVS_LISTEN_ALL_NETWORKS": "1",
        }

        # If for some reason, the ENSIGHT_ANSYS_LAUNCH is set previously,
        # honor that value, otherwise set it to "pyensight".  This allows
        # for an environmental setup to set the value to something else
        # (e.g. their "app").
        if "ENSIGHT_ANSYS_LAUNCH" not in os.environ:
            container_env["ENSIGHT_ANSYS_LAUNCH"] = "container"
        else:
            container_env["ENSIGHT_ANSYS_LAUNCH"] = os.environ["ENSIGHT_ANSYS_LAUNCH"]

        if self._pim_instance is None:
            container_env["ANSYSLMD_LICENSE_FILE"] = os.environ["ANSYSLMD_LICENSE_FILE"]
            if "ENSIGHT_ANSYS_APIP_CONFIG" in os.environ:
                container_env["ENSIGHT_ANSYS_APIP_CONFIG"] = os.environ["ENSIGHT_ANSYS_APIP_CONFIG"]

        if self._launch_webui:
            container_env["SIMBA_WEBSERVER_TOKEN"] = self._secret_key
            container_env["FLUENT_WEBSERVER_TOKEN"] = self._secret_key

        return container_env

    def start(self) -> "Session":
        """Start EnShell by running a local Docker EnSight image.

        Once this method starts EnShell, it connects over gRPC to EnShell running
        in the Docker container. Once connected, EnShell launches a copy of EnSight
        and WSS in the container. It then creates and binds a
        :class:`Session<ansys.pyensight.core.Session>` instance to the created
        EnSight gRPC connection and returns this instance.

        Returns
        -------
        object
            PyEnSight ``Session`` object instance.

        Raises
        ------
        RuntimeError
            Variety of error conditions.

        """
        tmp_session = super().start()
        if tmp_session:
            return tmp_session

        # Launch the EnSight Docker container locally as a detached container
        # initially running EnShell over the first gRPC port. Then launch EnSight
        # and other apps.

        # get the environment to pass to the container
        container_env = self._get_container_env()

        # Ports to map between the host and the container
        # If we're here in the code, then we're not using PIM
        # and we're not really using URIs where the hostname
        # is anything other than 127.0.0.1, so, we only need
        # to grab the port numbers.
        grpc_port = self._service_host_port["grpc"][1]
        ports_to_map = {
            str(self._service_host_port["grpc"][1])
            + "/tcp": str(self._service_host_port["grpc"][1]),
            str(self._service_host_port["grpc_private"][1])
            + "/tcp": str(self._service_host_port["grpc_private"][1]),
            str(self._service_host_port["http"][1])
            + "/tcp": str(self._service_host_port["http"][1]),
            str(self._service_host_port["ws"][1]) + "/tcp": str(self._service_host_port["ws"][1]),
        }
        if self._launch_webui:
            ports_to_map.update(
                {
                    str(self._service_host_port["webui"][1])
                    + "/tcp": str(self._service_host_port["webui"][1])
                }
            )
        # The data directory to map into the container
        data_volume = None
        if self._data_directory:
            data_volume = {self._data_directory: {"bind": "/data", "mode": "rw"}}

        # Start the container in detached mode with EnShell as a
        # gRPC server as the command
        #
        enshell_cmd = "-app -v 3 -grpc_server " + str(grpc_port)
        if self._grpc_use_tcp_sockets:
            enshell_cmd += " -grpc_use_tcp_sockets"
        if self._grpc_allow_network_connections:
            enshell_cmd += " -grpc_allow_network_connections"
        if self._grpc_disable_tls:
            enshell_cmd += " -grpc_disable_tls"
        if self._grpc_uds_pathname:
            enshell_cmd += " -grpc_uds_pathname " + self._grpc_uds_pathname

        use_egl = self._use_egl()

        logging.debug("Starting Container...\n")
        if data_volume:
            if use_egl:  # pragma: no cover
                if self._docker_client:
                    self._container = self._docker_client.containers.run(  # pragma: no cover
                        self._image_name,
                        command=enshell_cmd,
                        volumes=data_volume,
                        environment=container_env,
                        device_requests=[
                            docker.types.DeviceRequest(count=-1, capabilities=[["gpu"]])
                        ],
                        ports=ports_to_map,
                        tty=True,
                        detach=True,
                        auto_remove=True,
                        remove=True,
                        user="ensight:ensight",
                    )
            else:
                logging.debug(f"Running container {self._image_name} with cmd {enshell_cmd}\n")
                logging.debug(f"ports to map: {ports_to_map}\n")
                if self._docker_client:
                    self._container = self._docker_client.containers.run(
                        self._image_name,
                        command=enshell_cmd,
                        volumes=data_volume,
                        environment=container_env,
                        ports=ports_to_map,
                        tty=True,
                        detach=True,
                        auto_remove=True,
                        remove=True,
                        user="ensight:ensight",
                    )
                logging.debug(f"_container = {str(self._container)}\n")
        else:
            if use_egl:  # pragma: no cover
                if self._docker_client:  # pragma: no cover
                    self._container = self._docker_client.containers.run(
                        self._image_name,
                        command=enshell_cmd,
                        environment=container_env,
                        device_requests=[
                            docker.types.DeviceRequest(count=-1, capabilities=[["gpu"]])
                        ],
                        ports=ports_to_map,
                        tty=True,
                        detach=True,
                        auto_remove=True,
                        remove=True,
                        user="ensight:ensight",
                    )
            else:  # pragma: no cover
                logging.debug(
                    f"Running container {self._image_name} with cmd {enshell_cmd}\n"
                )  # pragma: no cover
                logging.debug(f"ports to map: {ports_to_map}\n")  # pragma: no cover
                if self._docker_client:  # pragma: no cover
                    self._container = self._docker_client.containers.run(  # pragma: no cover
                        self._image_name,
                        command=enshell_cmd,
                        environment=container_env,
                        ports=ports_to_map,
                        tty=True,
                        detach=True,
                        auto_remove=True,
                        remove=True,
                        user="ensight:ensight",
                    )
                # logging.debug(f"_container = {str(self._container)}\n")
        logging.debug("Container started.\n")
        return self.connect()

    def launch_webui(self, container_env_str):
        # Run websocketserver
        cmd = f"/ansys_inc/v{self._ansys_version}/FluidsOne/server/linx64/fluidsone"
        cmd += " --main-run-mode post"
        # websocket port - this needs to come first since we now have
        # --add_header as a optional arg that can take an arbitrary
        # number of optional headers.
        webui_port = self._service_host_port["webui"][1]
        grpc_port = self._service_host_port["grpc_private"][1]
        http_port = self._service_host_port["http"][1]
        ws_port = self._service_host_port["ws"][1]
        cmd += f" --server-listen-port {webui_port}"
        cmd += f" --server-web-roots /ansys_inc/v{self._ansys_version}/FluidsOne/web/ui"
        cmd += f" --ensight-grpc-port {grpc_port}"
        cmd += f" --ensight-html-port {http_port}"
        cmd += f" --ensight-ws-port {ws_port}"
        cmd += f" --ensight-session-directory {self._session_directory}"
        cmd += f" --ensight-secret-key {self._secret_key}"
        cmd += " --main-show-gui 'False'"
        logging.debug(f"Starting WebUI: {cmd}\n")
        ret = self._enshell.start_other(cmd, extra_env=container_env_str)
        if ret[0] != 0:  # pragma: no cover
            self.stop()  # pragma: no cover
            raise RuntimeError(f"Error starting WebUI: {cmd}\n")  # pragma: no cover

    def connect(self):
        """Create and bind a :class:`Session<ansys.pyensight.core.Session>` instance
        to the created EnSight gRPC connection started by EnShell.

        This method is an internal method.

        Returns
        -------
        obj
            :class:`Session<ansys.pyensight.core.Session>` instance

        Raises
        ------
        RuntimeError:
            Variety of error conditions.
        """
        #
        #
        # Start up the EnShell gRPC interface
        self._enshell = launch_enshell_interface(
            self._enshell_grpc_channel,
            self._service_host_port["grpc"][1],
            self._timeout,
<<<<<<< HEAD
            self._grpc_use_tcp_sockets,
            self._grpc_allow_network_connections,
            self._grpc_disable_tls,
            self._grpc_uds_pathname,
=======
            self._secret_key,
>>>>>>> 36a4b45a
        )
        log_dir = "/data"
        if self._enshell_grpc_channel:  # pragma: no cover
            log_dir = "/work"

        if not self._enshell.is_connected():  # pragma: no cover
            self.stop()  # pragma: no cover
            raise RuntimeError("Can't connect to EnShell over gRPC.")  # pragma: no cover

        cmd = "set_no_reroute_log"
        ret = self._enshell.run_command(cmd)
        logging.debug(f"enshell cmd: {cmd} ret: {ret}\n")
        if ret[0] != 0:
            self.stop()
            raise RuntimeError(f"Error sending EnShell command: {cmd} ret: {ret}")

        files_to_try = [log_dir + "/enshell.log", "/home/ensight/enshell.log"]
        for f in files_to_try:  # pragma: no cover
            cmd = "set_debug_log " + f
            ret = self._enshell.run_command(cmd)
            if ret[0] == 0:
                self._enshell_log_file = f
                break
            else:
                logging.debug(f"enshell error; cmd: {cmd} ret: {ret}\n")

        if self._enshell_log_file is not None:  # pragma: no cover
            logging.debug(f"enshell log file {self._enshell_log_file}\n")

        cmd = "verbose 3"
        ret = self._enshell.run_command(cmd)
        logging.debug(f"enshell cmd: {cmd} ret: {ret}\n")
        if ret[0] != 0:  # pragma: no cover
            self.stop()  # pragma: no cover
            raise RuntimeError(
                f"Error sending EnShell command: {cmd} ret: {ret}"
            )  # pragma: no cover

        logging.debug("Connected to EnShell.  Getting CEI_HOME and Ansys version...\n")
        logging.debug(f"  _enshell: {self._enshell}\n\n")
        # Build up the command to run ensight via the EnShell gRPC interface

        self._cei_home = self._enshell.cei_home()
        self._ansys_version = self._enshell.ansys_version()
        print("CEI_HOME=", self._cei_home)
        print("Ansys Version=", self._ansys_version)

        logging.debug("Got them.  Starting EnSight...\n")

        use_egl = self._use_egl()

        # get the environment to pass to the container
        container_env_str = ""
        if self._pim_instance is not None:
            container_env = self._get_container_env()
            for i in container_env.items():
                container_env_str += f"{i[0]}={i[1]}\n"

        # Run EnSight
        ensight_env_vars = None
        if container_env_str != "":  # pragma: no cover
            ensight_env_vars = container_env_str  # pragma: no cover

        if use_egl:
            if ensight_env_vars is None:  # pragma: no cover
                ensight_env_vars = (
                    "LD_PRELOAD=/usr/local/lib64/libGL.so.1:/usr/local/lib64/libEGL.so.1"
                )
            else:
                ensight_env_vars += (  # pragma: no cover
                    "LD_PRELOAD=/usr/local/lib64/libGL.so.1:/usr/local/lib64/libEGL.so.1"
                )

        ensight_args = "-batch -v 3"

        if use_egl:
            ensight_args += " -egl"

        if self._use_sos:
            ensight_args += " -sos -nservers " + str(int(self._use_sos))

        ensight_args += " -grpc_server " + str(self._service_host_port["grpc_private"][1])

        if self._grpc_use_tcp_sockets:
            ensight_args += " -grpc_use_tcp_sockets"
        if self._grpc_allow_network_connections:
            ensight_args += " -grpc_allow_network_connections"
        if self._grpc_disable_tls:
            ensight_args += " -grpc_disable_tls"
        # Can't specify the same name; the default ought to be fine within the Docker Image
        # if self._grpc_uds_pathname:
        #    enshell_cmd += " -grpc_uds_pathname "+self._grpc_uds_pathname

        vnc_url = "vnc://%%3Frfb_port=1999%%26use_auth=0"
        ensight_args += " -vnc " + vnc_url
        if self._additional_command_line_options:
            ensight_args += " "
            ensight_args += " ".join(self._additional_command_line_options)

        logging.debug(f"Starting EnSight with args: {ensight_args}\n")
        ret = self._enshell.start_ensight(ensight_args, ensight_env_vars)
        if ret[0] != 0:  # pragma: no cover
            self.stop()  # pragma: no cover
            raise RuntimeError(
                f"Error starting EnSight with args: {ensight_args}"
            )  # pragma: no cover

        logging.debug("EnSight started.  Starting wss...\n")

        # Run websocketserver
        wss_cmd = "cpython /ansys_inc/v" + self._ansys_version + "/CEI/nexus"
        wss_cmd += self._ansys_version + "/nexus_launcher/websocketserver.py"
        # websocket port - this needs to come first since we now have
        # --add_header as a optional arg that can take an arbitrary
        # number of optional headers.
        if int(self._ansys_version) > 252 and self._do_not_start_ws:
            wss_cmd += " -1"
        else:
            wss_cmd += " " + str(self._service_host_port["ws"][1])
        #
        wss_cmd += " --http_directory " + self._session_directory
        # http port
        wss_cmd += " --http_port " + str(self._service_host_port["http"][1])
        # vnc port
        if int(self._ansys_version) > 252 and self._rest_ws_separate_loops:
            wss_cmd += " --separate_loops"
        wss_cmd += f" --security_token {self._secret_key}"
        wss_cmd += " --client_port 1999"
        # optional PIM instance header
        if self._pim_instance is not None:
            # Add the PIM instance header. wss needs to return this optional
            # header in each http response.  It's how the Ansys Lab proxy
            # knows how to map back to this particular container's IP and port.
            wss_cmd += " --add_header instance_name=" + self._pim_instance.name
        # EnSight REST API
        if self._enable_rest_api:
            # grpc port
            wss_cmd += " --grpc_port " + str(self._service_host_port["grpc_private"][1])
            if self._grpc_use_tcp_sockets:
                wss_cmd += " --grpc_use_tcp_sockets"
            if self._grpc_allow_network_connections:
                wss_cmd += " --grpc_allow_network_connections"
            if self._grpc_disable_tls:
                wss_cmd += " --grpc_disable_tls"
            if self._grpc_uds_pathname:
                wss_cmd += " --grpc_uds_pathname"
                wss_cmd += " " + self._grpc_uds_pathname
        # EnVision sessions
        wss_cmd += " --local_session envision 5"

        wss_env_vars = None
        if container_env_str != "":  # pragma: no cover
            wss_env_vars = container_env_str  # pragma: no cover

        logging.debug(f"Starting WSS: {wss_cmd}\n")
        ret = self._enshell.start_other(wss_cmd, extra_env=wss_env_vars)
        if ret[0] != 0:  # pragma: no cover
            self.stop()  # pragma: no cover
            raise RuntimeError(f"Error starting WSS: {wss_cmd}\n")  # pragma: no cover

        logging.debug("wss started.  Making session...\n")

        # build the session instance
        # WARNING: assuming the host is the same for grpc_private, http, and ws
        # This may not be true in the future if using PIM.
        # revise Session to handle three different hosts if necessary.
        use_sos = False
        if self._use_sos:
            use_sos = True
        if self._pim_instance is None:
            ws_port = self._service_host_port["ws"][1]
        else:
            ws_port = self._service_host_port["http"][1]  # pragma: no cover
        session = ansys.pyensight.core.session.Session(
            host=self._service_host_port["grpc_private"][0],
            grpc_port=self._service_host_port["grpc_private"][1],
            grpc_use_tcp_sockets=self._grpc_use_tcp_sockets,
            grpc_allow_network_connections=self._grpc_allow_network_connections,
            grpc_disable_tls=self._grpc_disable_tls,
            grpc_uds_pathname=self._grpc_uds_pathname,
            html_hostname=self._service_host_port["http"][0],
            html_port=self._service_host_port["http"][1],
            ws_port=ws_port,
            install_path=None,
            secret_key=self._secret_key,
            timeout=self._timeout,
            sos=use_sos,
            rest_api=self._enable_rest_api,
            webui_port=self._service_host_port["webui"][1] if self._launch_webui else None,
        )
        session.launcher = self
        self._sessions.append(session)

        if self._launch_webui:
            self.launch_webui(container_env_str)
        logging.debug("Return session.\n")

        return session

    def close(self, session):
        """Shut down the launched EnSight session.

        This method closes all associated sessions and then stops the
        launched EnSight instance.

        Parameters
        ----------
        session : ``pyensight.Session``
            Session to close.

        Raises
        ------
        RuntimeError
            If the session was not launched by this launcher.

        """
        if self._enshell:
            if self._enshell.is_connected():  # pragma: no cover
                logging.debug("Killing WSS\n")
                command = 'pkill -f "websocketserver.py"'
                kill_env_vars = None
                container_env_str = ""
                if self._pim_instance is not None:
                    container_env = self._get_container_env()
                    for i in container_env.items():
                        container_env_str += f"{i[0]}={i[1]}\n"
                if container_env_str:  # pragma: no cover
                    kill_env_vars = container_env_str  # pragma: no cover
                ret = self._enshell.start_other(command, extra_env=kill_env_vars)
                if ret[0] != 0:  # pragma: no cover
                    pass
        return super().close(session)

    def stop(self) -> None:
        """Release any additional resources allocated during launching."""
        if self._enshell:
            if self._enshell.is_connected():  # pragma: no cover
                try:
                    logging.debug("Killing WSS\n")
                    command = 'pkill -f "websocketserver.py"'
                    kill_env_vars = None
                    container_env_str = ""
                    if self._pim_instance is not None:
                        container_env = self._get_container_env()
                        for i in container_env.items():
                            container_env_str += f"{i[0]}={i[1]}\n"
                    if container_env_str:  # pragma: no cover
                        kill_env_vars = container_env_str  # pragma: no cover
                    ret = self._enshell.start_other(command, extra_env=kill_env_vars)
                    if ret[0] != 0:  # pragma: no cover
                        pass
                    logging.debug("Stopping EnShell.\n")
                    self._enshell.stop_server()
                except Exception:  # pragma: no cover
                    pass  # pragma: no cover
                self._enshell = None
        #
        if self._container:
            try:
                logging.debug("Stopping the Docker Container.\n")
                self._container.stop()
            except Exception:
                pass
            try:
                logging.debug("Removing the Docker Container.\n")
                self._container.remove(force=True)
            except Exception:
                pass
            self._container = None

        if self._pim_instance is not None:
            logging.debug("Deleting the PIM instance.\n")
            self._pim_instance.delete()
            self._pim_instance = None
        super().stop()

    def file_service(self) -> Optional[Any]:
        """Get the PIM file service object if available."""
        return self._pim_file_service

    def _is_system_egl_capable(self) -> bool:
        """Check if the system is EGL capable.

        Returns
        -------
        bool
            ``True`` if the system is EGL capable, ``False`` otherwise.
        """
        if self._is_windows():
            return False  # pragma: no cover

        # FIXME: MFK, need to figure out how we'd do this
        # with a PIM managed system such as Ansys Lab
        if self._pim_instance is not None:
            return False

        try:  # pragma: no cover
            subprocess.check_output("nvidia-smi")
            return True
        except (subprocess.CalledProcessError, FileNotFoundError):
            return False

    def enshell_log_contents(self) -> Optional[str]:
        """Get the contents of the EnShell log if possible.

        Returns
        -------
        str
           Contents of the log or ``None``.
        """
        if self._enshell_log_file is None:  # pragma: no cover
            return None  # pragma: no cover

        if self._container is not None:
            try:
                # docker containers allow copying from a container to the host
                # a file, files, or a directory.  it arrives as a tar file.
                # we're grabbing just the log file, but we still need to
                # extract it from the tar file and then put the contents
                # in the string we're returning
                from io import BytesIO
                import tarfile

                bits, stat = self._container.get_archive(self._enshell_log_file)
                file_obj = BytesIO()
                for chunk in bits:
                    file_obj.write(chunk)
                file_obj.seek(0)
                tar = tarfile.open(mode="r", fileobj=file_obj)
                member = tar.getmembers()
                text = tar.extractfile(member[0])
                s = text.read().decode("utf-8")
                text.close()
                return s
            except Exception as e:  # pragma: no cover
                logging.debug(f"Error getting EnShell log: {e}\n")  # pragma: no cover
                return None  # pragma: no cover

        fs = self.file_service()  # pragma: no cover
        if fs is not None:  # pragma: no cover
            try:
                fs.download_file("enshell.log", ".")
                f = open("enshell.log")
                s = f.read()
                f.close()
                return s
            except Exception:
                return None<|MERGE_RESOLUTION|>--- conflicted
+++ resolved
@@ -472,14 +472,10 @@
             self._enshell_grpc_channel,
             self._service_host_port["grpc"][1],
             self._timeout,
-<<<<<<< HEAD
             self._grpc_use_tcp_sockets,
             self._grpc_allow_network_connections,
             self._grpc_disable_tls,
             self._grpc_uds_pathname,
-=======
-            self._secret_key,
->>>>>>> 36a4b45a
         )
         log_dir = "/data"
         if self._enshell_grpc_channel:  # pragma: no cover
