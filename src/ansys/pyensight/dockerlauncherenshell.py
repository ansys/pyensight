--- conflicted
+++ resolved
@@ -78,14 +78,7 @@
         self,
         data_directory: Optional[str] = None,
         docker_image_name: Optional[str] = None,
-<<<<<<< HEAD
-        use_dev: bool = False,
-        timeout: float = 120.0,
-        use_egl: bool = False,
-        use_sos: Optional[int] = None,
-=======
         use_dev: Optional[bool] = False,
->>>>>>> 0f3b700f
         channel: Optional[grpc.Channel] = None,
         pim_instance: Optional[Any] = None,
         **kwargs,
@@ -480,12 +473,4 @@
             return True
         except (subprocess.CalledProcessError, FileNotFoundError):
             return False
-<<<<<<< HEAD
-        """
-=======
-
-    @staticmethod
-    def _get_host_port(uri: str) -> tuple:
-        parse_results = urllib3.util.parse_url(uri)
-        return (parse_results.host, parse_results.port)
->>>>>>> 0f3b700f
+        """