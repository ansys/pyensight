"""dockerlauncherenshell module

The docker launcher enshell module provides pyensight with the ability to launch an
EnSight session using a local Docker installation via EnShell.

Examples:
    ::

        from ansys.pyensight import DockerLauncherEnShell
        launcher = DockerLauncherEnShell(data_directory="D:\\data")
        launcher.pull()
        session = launcher.start()
        session.close()

"""
import os.path
import subprocess
from typing import Any, Dict, Optional
import uuid

import urllib3

try:
    import grpc
except ModuleNotFoundError:
    raise RuntimeError("The grpc module must be installed for DockerLauncherEnShell")
except Exception:
    raise RuntimeError("Cannot initialize grpc")

from ansys import pyensight

try:
    from ansys.pyensight import enshell_grpc
except ModuleNotFoundError:
    raise RuntimeError("The enshell_grpc must be installed for DockerLauncherEnShell")
except Exception:
    raise RuntimeError("Cannot initialize grpc")


class DockerLauncherEnShell(pyensight.Launcher):
    """Create a Session instance by launching a local Docker copy of EnSight via EnShell

    Launch a Docker copy of EnSight locally via EnShell that supports the gRPC interface.  Create and
    bind a Session instance to the created gRPC session from EnSight (not EnShell).  Return that session.

    Args:
        data_directory:
            Host directory to make into the container at /data
        docker_image_name:
            Optional Docker Image name to use
        use_dev:
            Option to use the latest ensight_dev Docker Image; overridden by docker_image_name if specified.
        timeout:
            In some cases where the EnSight session can take a significant amount of
            timme to start up, this is the number of seconds to wait before failing
            the connection.  The default is 120.0.
        use_egl:
            If True, EGL hardware accelerated graphics will be used. The platform
            must be able to support it.
        use_sos:
            If None, don't use SOS. Otherwise, it's the number of EnSight Servers to use (int).
        channel:
            Existing gRPC channel to a running EnShell instance such as provided by PIM
        pim_instance:
            The PyPIM instance if using PIM (internal)

    Examples:
        ::

            from ansys.pyensight import DockerLauncherEnShell
            launcher = DockerLauncherEnShell(data_directory="D:\\data")
            launcher.pull()
            session = launcher.start()
            session.close()

    """

    def __init__(
        self,
        data_directory: Optional[str] = None,
        docker_image_name: Optional[str] = None,
        use_dev: Optional[bool] = False,
        timeout: Optional[float] = 120.0,
        use_egl: Optional[bool] = False,
        use_sos: Optional[int] = None,
        channel: Optional[grpc.Channel] = None,
        pim_instance: Optional[Any] = None,
    ) -> None:
        super().__init__(timeout=timeout, use_egl=use_egl, use_sos=use_sos)

        self._data_directory = data_directory
        self._enshell_grpc_channel = channel
        self._service_uris: Dict[Any, str] = {}
        self._image_name: Optional[str] = None
        self._docker_client: Optional[Any] = None
        self._container = None
        self._enshell: Optional[Any] = None
        self._pim_instance: Optional[Any] = pim_instance

        # EnSight session secret key
        self._secret_key: str = str(uuid.uuid1())
        # temporary directory
        # it's in the ephemeral container, so just use "ensight's"
        # home directory within the container
        self._session_directory: str = "/home/ensight"
        # the Ansys / EnSight version we found in the container
        # to be reassigned later
        self._ansys_version: Optional[str] = None

        if self._enshell_grpc_channel and self._pim_instance:
            if not set(("grpc_private", "http", "ws")).issubset(self._pim_instance.services):
                raise RuntimeError(
                    "If channel is specified, the PIM instance must have a list of length 3 "
                    + "containing the appropriate service URIs. It does not."
                )
            self._service_host_port = {}
            # grab the URIs for the 3 required services passed in from PIM
            self._service_host_port["grpc_private"] = self._get_host_port(
                self._pim_instance.services["grpc_private"].uri
            )
            self._service_host_port["http"] = self._get_host_port(
                self._pim_instance.services["http"].uri
            )
            self._service_host_port["ws"] = self._get_host_port(
                self._pim_instance.services["ws"].uri
            )
            # for parity, add 'grpc' as a placeholder even though pim use sets up the grpc channel.
            # this isn't used in this situation.
            self._service_host_port["grpc"] = ("127.0.0.1", -1)
            return

        # EnShell gRPC port, EnSight gRPC port, HTTP port, WSS port
        # skip 1999 as we'll use that internal to the Container for the VNC connection
        ports = self._find_unused_ports(4, avoid=[1999])
        if ports is None:
            raise RuntimeError("Unable to allocate local ports for EnSight session")
        self._service_host_port = {}
        self._service_host_port["grpc"] = ("127.0.0.1", ports[0])
        self._service_host_port["grpc_private"] = ("127.0.0.1", ports[1])
        self._service_host_port["http"] = ("127.0.0.1", ports[2])
        self._service_host_port["ws"] = ("127.0.0.1", ports[3])

        # get the optional user specified image name
        # Note: the default name will need to change over time...  TODO
        self._image_name = "ghcr.io/ansys-internal/ensight"
        if use_dev:
            self._image_name = "ghcr.io/ansys-internal/ensight_dev"
        if docker_image_name:
            self._image_name = docker_image_name

        # Load up Docker from the user's environment
        try:
            import docker

            self._docker_client = docker.from_env()
        except ModuleNotFoundError:
            raise RuntimeError("The pyansys-docker module must be installed for DockerLauncher")
        except Exception:
            raise RuntimeError("Cannot initialize Docker")

    def ansys_version(self) -> Optional[str]:
        """Returns the Ansys version as a 3 digit number string as found in the Docker container.

        Returns:
            Ansys 3-digit version as a string, or None if not found or not start()'ed

        """
        return self._ansys_version

    def pull(self) -> None:
        """Pulls the Docker image.

        Returns:
            None

        Raises:
            RuntimeError:
                if Docker couldn't pull the image.
        """
        try:
            if self._docker_client:
                self._docker_client.images.pull(self._image_name)
        except Exception:
            raise RuntimeError(f"Can't pull Docker image: {self._image_name}")

    def start(self) -> "pyensight.Session":
        """Start EnShell by running a local Docker EnSight Image.
        Then, connect to the EnShell in the Container over gRPC.  Once connected,
        have EnShell launch a copy of EnSight and WSS in the Container.
        Create and bind a Session instance to the created EnSight gRPC connection.
        Return the Session.

        Args:

        Returns:
            pyensight Session object instance

        Raises:
            RuntimeError:
                variety of error conditions.
        """

        # Launch the EnSight Docker container locally as a detached container
        # initially running EnShell over the first gRPC port. Then launch EnSight
        # and other apps.

        # Create the environmental variables
        local_env = os.environ.copy()
        local_env["ENSIGHT_SECURITY_TOKEN"] = self._secret_key
        local_env["WEBSOCKETSERVER_SECURITY_TOKEN"] = self._secret_key
        # local_env["ENSIGHT_SESSION_TEMPDIR"] = self._session_directory

        # Environment to pass into the container
        container_env = {
            "ENSIGHT_SECURITY_TOKEN": self._secret_key,
            "WEBSOCKETSERVER_SECURITY_TOKEN": self._secret_key,
            "ENSIGHT_SESSION_TEMPDIR": self._session_directory,
            "ANSYSLMD_LICENSE_FILE": os.environ["ANSYSLMD_LICENSE_FILE"],
        }

        # Ports to map between the host and the container
        # If we're here in the code, then we're not using PIM
        # and we're not really using URIs where the hostname
        # is anything other than 127.0.0.1, so, we only need
        # to grab the port numbers.
        grpc_port = self._service_host_port["grpc"][1]
        ports_to_map = {
            str(self._service_host_port["grpc"][1])
            + "/tcp": str(self._service_host_port["grpc"][1]),
            str(self._service_host_port["grpc_private"][1])
            + "/tcp": str(self._service_host_port["grpc_private"][1]),
            str(self._service_host_port["http"][1])
            + "/tcp": str(self._service_host_port["http"][1]),
            str(self._service_host_port["ws"][1]) + "/tcp": str(self._service_host_port["ws"][1]),
        }

        # The data directory to map into the container
        data_volume = None
        if self._data_directory:
            data_volume = {self._data_directory: {"bind": "/data", "mode": "rw"}}

        # FIXME_MFK: probably need a unique name for our container
        # in case the user launches multiple sessions
        egl_env = os.environ.get("PYENSIGHT_FORCE_ENSIGHT_EGL")
<<<<<<< HEAD
        self._use_egl = (self._use_egl or egl_env) and self._has_egl()
=======
        use_egl = self._use_egl or egl_env or self._has_egl()
        # FIXME_MFK: fix egl and remove the next line
>>>>>>> 8238e880

        # Start the container in detached mode with EnShell as a
        # gRPC server as the command
        #
        import docker

        enshell_cmd = "-app -grpc_server " + str(grpc_port)

        try:
            import docker
        except ModuleNotFoundError:
            raise RuntimeError("The pyansys-docker module must be installed for DockerLauncher")
        except Exception:
            raise RuntimeError("Cannot initialize Docker")

        # print("Starting Container...\n")
        if data_volume:
            if use_egl:
                if self._docker_client:
                    self._container = self._docker_client.containers.run(
                        self._image_name,
                        command=enshell_cmd,
                        volumes=data_volume,
                        environment=container_env,
                        device_requests=[
                            docker.types.DeviceRequest(count=-1, capabilities=[["gpu"]])
                        ],
                        ports=ports_to_map,
                        tty=True,
                        detach=True,
                    )
            else:
                # print(f"Running container {self._image_name} with cmd {enshellCmd}\n")
                # print(f"ports to map: {ports_to_map}\n")
                if self._docker_client:
                    self._container = self._docker_client.containers.run(
                        self._image_name,
                        command=enshell_cmd,
                        volumes=data_volume,
                        environment=container_env,
                        ports=ports_to_map,
                        tty=True,
                        detach=True,
                    )
                # print(f"_container = {str(self._container)}\n")
        else:
            if use_egl:
                if self._docker_client:
                    self._container = self._docker_client.containers.run(
                        self._image_name,
                        command=enshell_cmd,
                        environment=container_env,
                        device_requests=[
                            docker.types.DeviceRequest(count=-1, capabilities=[["gpu"]])
                        ],
                        ports=ports_to_map,
                        tty=True,
                        detach=True,
                    )
            else:
                # print(f"Running container {self._image_name} with cmd {enshellCmd}\n")
                # print(f"ports to map: {ports_to_map}\n")
                if self._docker_client:
                    self._container = self._docker_client.containers.run(
                        self._image_name,
                        command=enshell_cmd,
                        environment=container_env,
                        ports=ports_to_map,
                        tty=True,
                        detach=True,
                    )
                # print(f"_container = {str(self._container)}\n")
        # print("Container started.\n")
        return self.connect()

    def connect(self):
        """Internal method. Create and bind a Session instance to the created gRPC EnSight
           session as started by EnShell.  Return that session.

        Args:

        Returns:
            pyensight Session object instance

        Raises:
            RuntimeError:
                variety of error conditions.
        """
        #
        #
        # Start up the EnShell gRPC interface
        if self._enshell_grpc_channel:
            self._enshell = enshell_grpc.EnShellGRPC()
            self._enshell.connect_existing_channel(self._enshell_grpc_channel)
        else:
            # print(f"Connecting to EnShell over gRPC port: {self._service_host_port['grpc'][1]}...\n")
            self._enshell = enshell_grpc.EnShellGRPC(port=self._service_host_port["grpc"][1])
            self._enshell.connect(self._timeout)

        if not self._enshell.is_connected():
            self.stop()
            raise RuntimeError("Can't connect to EnShell over gRPC.")

        print("Connected to EnShell.  Getting CEI_HOME and Ansys version...\n")
        print(f"  _enshell: {self._enshell}\n\n")

        # Build up the command to run ensight via the EnShell gRPC interface

        self._cei_home = self._enshell.cei_home()
        self._ansys_version = self._enshell.ansys_version()
        print("CEI_HOME=", self._cei_home)
        print("Ansys Version=", self._ansys_version)

        print("Got them.  Starting EnSight...\n")

        # Run EnSight
        ensight_env = None
        if self._use_egl:
            ensight_env = (
                "export LD_PRELOAD=/usr/local/lib64/libGL.so.1:/usr/local/lib64/libEGL.so.1 ;"
            )

        ensight_args = "-batch -v 3"

        if self._use_egl:
            ensight_args += " -egl"

        if self._use_sos:
            ensight_args += " -sos -nservers " + str(int(self._use_sos))

        ensight_args += " -grpc_server " + str(self._service_host_port["grpc_private"][1])

        vnc_url = "vnc://%%3Frfb_port=1999%%26use_auth=0"
        ensight_args += " -vnc " + vnc_url

        print(f"Starting EnSight with args: {ensight_args}\n")
        ret = self._enshell.start_ensight(ensight_args, ensight_env)
        if ret[0] != 0:
            self.stop()
            raise RuntimeError(f"Error starting EnSight with args: {ensight_args}")

        print("EnSight started.  Starting wss...\n")

        # Run websocketserver
        wss_cmd = "cpython /ansys_inc/v" + self._ansys_version + "/CEI/nexus"
        wss_cmd += self._ansys_version + "/nexus_launcher/websocketserver.py"
        wss_cmd += " --http_directory " + self._session_directory
        # http port
        wss_cmd += " --http_port " + str(self._service_host_port["http"][1])
        # vnc port
        wss_cmd += " --client_port 1999"
        # EnVision sessions
        wss_cmd += " --local_session envision 5"
        # websocket port
        wss_cmd += " " + str(self._service_host_port["ws"][1])

        print(f"Starting WSS: {wss_cmd}\n")
        ret = self._enshell.start_other(wss_cmd)
        if ret[0] != 0:
            self.stop()
            raise RuntimeError(f"Error starting WSS: {wss_cmd}\n")

        # print("wss started.  Returning self...\n")
        # return self

        print("wss started.  Making session...\n")

        # build the session instance
        # WARNING: assuming the host is the same for grpc_private, http, and ws
        # This may not be true in the future if using PIM.
        # revise Session to handle three different hosts if necessary.
        session = pyensight.Session(
            host=self._service_host_port["grpc_private"][0],
            grpc_port=self._service_host_port["grpc_private"][1],
            html_port=self._service_host_port["http"][1],
            ws_port=self._service_host_port["ws"][1],
            install_path=None,
            secret_key=self._secret_key,
            timeout=self._timeout,
        )
        session.launcher = self
        self._sessions.append(session)

        print("Return session.\n")

        return session

    def stop(self) -> None:
        """Release any additional resources allocated during launching"""
        if self._enshell:
            if self._enshell.is_connected():
                try:
                    self._enshell.stop_server()
                except Exception:
                    pass
                self._enshell = None
        #
        if self._container:
            try:
                self._container.stop()
            except Exception:
                pass
            try:
                self._container.remove()
            except Exception:
                pass
            self._container = None

        if self._pim_instance is not None:
            self._pim_instance.delete()
            self._pim_instance = None

    def _has_egl(self) -> bool:
        if self._is_windows():
            return False
        try:
            subprocess.check_output("nvidia-smi")
            return True
        except (subprocess.CalledProcessError, FileNotFoundError):
            return False

    def _get_host_port(self, uri: str) -> tuple:
        parse_results = urllib3.util.parse_url(uri)
        return (parse_results.host, parse_results.port)<|MERGE_RESOLUTION|>--- conflicted
+++ resolved
@@ -242,12 +242,8 @@
         # FIXME_MFK: probably need a unique name for our container
         # in case the user launches multiple sessions
         egl_env = os.environ.get("PYENSIGHT_FORCE_ENSIGHT_EGL")
-<<<<<<< HEAD
         self._use_egl = (self._use_egl or egl_env) and self._has_egl()
-=======
-        use_egl = self._use_egl or egl_env or self._has_egl()
         # FIXME_MFK: fix egl and remove the next line
->>>>>>> 8238e880
 
         # Start the container in detached mode with EnShell as a
         # gRPC server as the command
