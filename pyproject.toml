--- conflicted
+++ resolved
@@ -1,187 +1,181 @@
-[build-system]
-requires = [
-    "flit_core>=3.2,<4"
-]
-build-backend = "flit_core.buildapi"
-
-[project]
-name = "ansys-pyensight-core"
-version = "0.9.0.dev0"
-description = "A python wrapper for Ansys EnSight"
-readme = "README.rst"
-requires-python = ">=3.9,<4"
-license = {file = "LICENSE"}
-authors = [{name = "ANSYS, Inc.", email = "pyansys.core@ansys.com"}]
-maintainers = [{name = "ANSYS, Inc.", email = "pyansys.core@ansys.com"}]
-classifiers = [
-    "Development Status :: 4 - Beta",
-    "Intended Audience :: Science/Research",
-    "Topic :: Scientific/Engineering :: Information Analysis",
-    "License :: OSI Approved :: MIT License",
-    "Operating System :: OS Independent",
-    "Programming Language :: Python :: 3.9",
-    "Programming Language :: Python :: 3.10",
-    "Programming Language :: Python :: 3.11",
-    "Programming Language :: Python :: 3.12",
-]
-
-dependencies = [
-    "importlib-metadata>=4.0; python_version<='3.8'",
-<<<<<<< HEAD
-    "ansys-api-pyensight==0.4.0",
-    "requests>=2.28.2,<2.32",
-=======
-    "ansys-api-pyensight==0.4.1",
-    "requests>=2.28.2",
->>>>>>> 41f6474b
-    "docker>=6.1.0",
-    "urllib3<2",
-    "numpy>=1.21.0,<2",
-    "Pillow>=9.3.0",
-    "pypng>=0.0.20",
-    "psutil>=5.9.2",
-    "requests<2.32.0"
-]
-
-[project.optional-dependencies]
-dev = [
-    "build>=0.10.0",
-    "bump2version>=1.0.1",
-    "ipdb>=0.9.4",
-    "dill>=0.3.5.1",
-    "pre-commit>=3.3.3",
-]
-tests = [
-    "pytest==7.1.2",
-    "pytest-cov==4.1.0",
-    "dill>=0.3.5.1",
-    "pytest-mock==3.10.0",
-    "urllib3==1.26.10",
-    "requests>=2.28.2,<2.32",
-    "docker>=6.1.0",
-]
-doc = [
-    "Sphinx==7.2.6",
-    "numpydoc==1.5.0",
-    "ansys-sphinx-theme==0.9.9",
-    "sphinx-copybutton==0.5.2",
-    "sphinx-gallery==0.13.0",
-    "sphinxcontrib-mermaid==0.9.2",
-    "docker>=6.1.0",
-    "matplotlib==3.7.2",
-    "requests>=2.28.2,<2.32",
-    "sphinxcontrib.jquery==4.1",
-    "coverage-badge==1.1.0",
-    "sphinxcontrib-openapi==0.8.1",
-    "sphinxcontrib-video==0.2.0",
-]
-
-[project.urls]
-Documentation = "https://ensight.docs.pyansys.com/"
-Homepage = "https://github.com/ansys/pyensight"
-Source = "https://github.com/ansys/pyensight"
-Tracker = "https://github.com/ansys/pyensight/issues"
-Changelog =  "https://github.com/ansys/pyensight/blob/main/CHANGELOG.rst"
-
-[tool.flit.module]
-name = "ansys.pyensight.core"
-
-[tool.coverage.run]
-branch = true
-omit = [
-    "*/locallauncher.py",
-    "*/adr.py",
-    "*/omniverse*.py"
-]
-
-[tool.coverage.report]
-exclude_lines = [
-    "pragma: no cover",
-    "def __repr__",
-    "if selfdebug",
-    "raise AssertionError",
-    "raise NotImplementedError",
-    "if 0:",
-    "if __name__ == .__main__.:",
-    "@(abc.)?abstractmethod",
-    "if TYPE_CHECKING:",
-    "def _repr_pretty_",
-    "self._pim_instance",
-    "self._pim_file_service",
-    "def _launch_ensight_with_pim"]
-
-ignore_errors = true
-show_missing = true
-
-[tool.coverage.html]
-show_contexts = true
-
-[tool.black]
-line-length = 100
-src_paths = ["src/ansys", "doc"]
-
-[tool.pytest.ini_options]
-minversion = "7.1"
-testpaths = [
-    "tests",
-]
-addopts = "--setup-show --cov=ansys.pyensight.core --cov-report html:coverage-html --cov-report term --cov-config=.coveragerc --capture=tee-sys --tb=native -p no:warnings"
-markers =[
-    "integration:Run integration tests",
-    "smoke:Run the smoke tests",
-    "unit:Run the unit tests",
-    ]
-norecursedirs = ".git .idea"
-filterwarnings = "ignore:.+:DeprecationWarning"
-
-
-[tool.codespell]
-ignore-words-list = "ro, te, pres"
-quiet-level = 3
-skip = "*.pyc,*.xml,*.gif,*.png,*.jpg,*.js,*.html,*.svg,tests/ensigth_api_test_assets.txt"
-
-[tool.isort]
-profile = "black"
-skip_gitignore = true
-force_sort_within_sections = true
-line_length = 100
-default_section = "THIRDPARTY"
-filter_files = true
-src_paths = ["ansys", "doc", "tests"]
-
-[tool.bandit]
-level = "HIGH"
-number = "3"
-recursive = true
-exclude = ["venv/*", "tests/*"]
-
-[tool.mypy]
-python_version = 3.9
-strict = false
-namespace_packages = true
-explicit_package_bases = true
-exclude = ["tests/", "^doc"]
-no_site_packages = true
-follow_imports = "skip"
-
-[[tool.mypy.overrides]]
-module = ["grpc",
- "grpc_health",
- "grpc_bindings",
- "requests",
- "ansys",
- "ansys.*",
- "docker",
- "dill",
- "IPython.display",
- "enve",
- "urllib3",
- "ensight",
- "numpy",
- "PIL",
- "simple_upload_server.*"
-]
-ignore_missing_imports = true
-
-[pydocstyle]
-convention = "numpy"
+[build-system]
+requires = [
+    "flit_core>=3.2,<4"
+]
+build-backend = "flit_core.buildapi"
+
+[project]
+name = "ansys-pyensight-core"
+version = "0.9.0.dev0"
+description = "A python wrapper for Ansys EnSight"
+readme = "README.rst"
+requires-python = ">=3.9,<4"
+license = {file = "LICENSE"}
+authors = [{name = "ANSYS, Inc.", email = "pyansys.core@ansys.com"}]
+maintainers = [{name = "ANSYS, Inc.", email = "pyansys.core@ansys.com"}]
+classifiers = [
+    "Development Status :: 4 - Beta",
+    "Intended Audience :: Science/Research",
+    "Topic :: Scientific/Engineering :: Information Analysis",
+    "License :: OSI Approved :: MIT License",
+    "Operating System :: OS Independent",
+    "Programming Language :: Python :: 3.9",
+    "Programming Language :: Python :: 3.10",
+    "Programming Language :: Python :: 3.11",
+    "Programming Language :: Python :: 3.12",
+]
+
+dependencies = [
+    "importlib-metadata>=4.0; python_version<='3.8'",
+    "ansys-api-pyensight==0.4.1",
+    "requests>=2.28.2,<2.32",
+    "docker>=6.1.0",
+    "urllib3<2",
+    "numpy>=1.21.0,<2",
+    "Pillow>=9.3.0",
+    "pypng>=0.0.20",
+    "psutil>=5.9.2",
+]
+
+[project.optional-dependencies]
+dev = [
+    "build>=0.10.0",
+    "bump2version>=1.0.1",
+    "ipdb>=0.9.4",
+    "dill>=0.3.5.1",
+    "pre-commit>=3.3.3",
+]
+tests = [
+    "pytest==7.1.2",
+    "pytest-cov==4.1.0",
+    "dill>=0.3.5.1",
+    "pytest-mock==3.10.0",
+    "urllib3==1.26.10",
+    "requests>=2.28.2,<2.32",
+    "docker>=6.1.0",
+]
+doc = [
+    "Sphinx==7.2.6",
+    "numpydoc==1.5.0",
+    "ansys-sphinx-theme==0.9.9",
+    "sphinx-copybutton==0.5.2",
+    "sphinx-gallery==0.13.0",
+    "sphinxcontrib-mermaid==0.9.2",
+    "docker>=6.1.0",
+    "matplotlib==3.7.2",
+    "requests>=2.28.2,<2.32",
+    "sphinxcontrib.jquery==4.1",
+    "coverage-badge==1.1.0",
+    "sphinxcontrib-openapi==0.8.1",
+    "sphinxcontrib-video==0.2.0",
+]
+
+[project.urls]
+Documentation = "https://ensight.docs.pyansys.com/"
+Homepage = "https://github.com/ansys/pyensight"
+Source = "https://github.com/ansys/pyensight"
+Tracker = "https://github.com/ansys/pyensight/issues"
+Changelog =  "https://github.com/ansys/pyensight/blob/main/CHANGELOG.rst"
+
+[tool.flit.module]
+name = "ansys.pyensight.core"
+
+[tool.coverage.run]
+branch = true
+omit = [
+    "*/locallauncher.py",
+    "*/adr.py",
+    "*/omniverse*.py"
+]
+
+[tool.coverage.report]
+exclude_lines = [
+    "pragma: no cover",
+    "def __repr__",
+    "if selfdebug",
+    "raise AssertionError",
+    "raise NotImplementedError",
+    "if 0:",
+    "if __name__ == .__main__.:",
+    "@(abc.)?abstractmethod",
+    "if TYPE_CHECKING:",
+    "def _repr_pretty_",
+    "self._pim_instance",
+    "self._pim_file_service",
+    "def _launch_ensight_with_pim"]
+
+ignore_errors = true
+show_missing = true
+
+[tool.coverage.html]
+show_contexts = true
+
+[tool.black]
+line-length = 100
+src_paths = ["src/ansys", "doc"]
+
+[tool.pytest.ini_options]
+minversion = "7.1"
+testpaths = [
+    "tests",
+]
+addopts = "--setup-show --cov=ansys.pyensight.core --cov-report html:coverage-html --cov-report term --cov-config=.coveragerc --capture=tee-sys --tb=native -p no:warnings"
+markers =[
+    "integration:Run integration tests",
+    "smoke:Run the smoke tests",
+    "unit:Run the unit tests",
+    ]
+norecursedirs = ".git .idea"
+filterwarnings = "ignore:.+:DeprecationWarning"
+
+
+[tool.codespell]
+ignore-words-list = "ro, te, pres"
+quiet-level = 3
+skip = "*.pyc,*.xml,*.gif,*.png,*.jpg,*.js,*.html,*.svg,tests/ensigth_api_test_assets.txt"
+
+[tool.isort]
+profile = "black"
+skip_gitignore = true
+force_sort_within_sections = true
+line_length = 100
+default_section = "THIRDPARTY"
+filter_files = true
+src_paths = ["ansys", "doc", "tests"]
+
+[tool.bandit]
+level = "HIGH"
+number = "3"
+recursive = true
+exclude = ["venv/*", "tests/*"]
+
+[tool.mypy]
+python_version = 3.9
+strict = false
+namespace_packages = true
+explicit_package_bases = true
+exclude = ["tests/", "^doc"]
+no_site_packages = true
+follow_imports = "skip"
+
+[[tool.mypy.overrides]]
+module = ["grpc",
+ "grpc_health",
+ "grpc_bindings",
+ "requests",
+ "ansys",
+ "ansys.*",
+ "docker",
+ "dill",
+ "IPython.display",
+ "enve",
+ "urllib3",
+ "ensight",
+ "numpy",
+ "PIL",
+ "simple_upload_server.*"
+]
+ignore_missing_imports = true
+
+[pydocstyle]
+convention = "numpy"