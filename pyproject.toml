--- conflicted
+++ resolved
@@ -65,13 +65,8 @@
     "numpydoc==1.8.0",
     "ansys-sphinx-theme==1.1.1",
     "sphinx-copybutton==0.5.2",
-<<<<<<< HEAD
     "sphinx-gallery==0.19.0",
-    "sphinxcontrib-mermaid==0.9.2",
-=======
-    "sphinx-gallery==0.17.1",
     "sphinxcontrib-mermaid==1.0.0",
->>>>>>> d7604e58
     "docker>=6.1.0",
     "matplotlib==3.9.1.post1",
     "requests>=2.28.2",
