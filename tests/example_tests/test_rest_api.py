<<<<<<< HEAD
import time

from ansys.pyensight.core.dockerlauncher import DockerLauncher
from ansys.pyensight.core.locallauncher import LocalLauncher
=======
>>>>>>> 0bbafab2
import pytest
import requests


def test_rest_apis(tmpdir, pytestconfig: pytest.Config):
    data_dir = tmpdir.mkdir("datadir")
    use_local = pytestconfig.getoption("use_local_launcher")
    if use_local:
        launcher = LocalLauncher(enable_rest_api=True)
    else:
        launcher = DockerLauncher(data_directory=data_dir, use_dev=True, enable_rest_api=True)

    s = launcher.start()
    s.load_data(f"{s.cei_home}/ensight{s.cei_suffix}/data/cube/cube.case")
    uri_base = f"http://{s.hostname}:{s.html_port}/ensight/v1/{s.secret_key}"

    # Simple attempt to do some math, store it and get the value back

    ret = requests.put(f"{uri_base}/exec", json="enscl.rest_test = 30*20")
    assert ret.status_code == 200

    value = requests.put(f"{uri_base}/eval", json="enscl.rest_test").json()
    assert value == 600, "Unable to check computed value"

    # grab some helpful object ids
    js_part_name = requests.put(f"{uri_base}/eval", json="ensight.objs.core.PARTS[0]").json()
    part_id = requests.put(
        f"{uri_base}/eval", json="ensight.objs.core.PARTS[0]", params=dict(returns="__OBJID__")
    ).json()
    # check for '@ENSOBJ={id}@' name
    assert js_part_name == f"@ENSOBJ={part_id}@"

    # Simple command language example
    ret = requests.put(f"{uri_base}/cmd/ensight.view_transf.rotate", json=[5.2, 10.4, 0]).json()
    assert ret == 0

    # Alternate API for getting part object references
    ret = requests.get(f"{uri_base}/ensobjs/ensight.objs.core/PARTS").json()
    assert ret[0] == js_part_name

    # Manipulate the VISIBLE attribute in various ways
    # Start by the ensobjs API
    ret = requests.get(f"{uri_base}/ensobjs/{part_id}/VISIBLE").json()
    assert ret is True
    ret = requests.put(f"{uri_base}/ensobjs/{part_id}/VISIBLE", json=False)
    assert ret.status_code == 200
    # Verify via getattrs API
    ret = requests.put(
        f"{uri_base}/ensobjs/getattrs", json=[part_id], params=dict(returns="DESCRIPTION,VISIBLE")
    ).json()
    assert ret[f"{part_id}"][1] is False
    # try via the setatts API
    ret = requests.put(
        f"{uri_base}/ensobjs/setattrs", json=dict(objects=[f"{part_id}"], values=dict(VISIBLE=True))
    )
    assert ret.status_code == 200
    # Verify the result
    ret = requests.get(f"{uri_base}/ensobjs/{part_id}/VISIBLE").json()
    assert ret is True

    # Simple remote function test
    foo_src = "def foo(n:int = 1):\n return list(numpy.random.rand(n))\n"
    ret = requests.put(
        f"{uri_base}/def_func/rest_test/foo", json=foo_src, params=dict(imports="numpy")
    )
    assert ret.status_code == 200
    ret = requests.put(uri_base + "/call_func/rest_test/foo", json=dict(n=3)).json()
    assert len(ret) == 3
    assert type(ret[0]) == float

    s.close()
<|MERGE_RESOLUTION|>--- conflicted
+++ resolved
@@ -1,78 +1,73 @@
-<<<<<<< HEAD
-import time
-
-from ansys.pyensight.core.dockerlauncher import DockerLauncher
-from ansys.pyensight.core.locallauncher import LocalLauncher
-=======
->>>>>>> 0bbafab2
-import pytest
-import requests
-
-
-def test_rest_apis(tmpdir, pytestconfig: pytest.Config):
-    data_dir = tmpdir.mkdir("datadir")
-    use_local = pytestconfig.getoption("use_local_launcher")
-    if use_local:
-        launcher = LocalLauncher(enable_rest_api=True)
-    else:
-        launcher = DockerLauncher(data_directory=data_dir, use_dev=True, enable_rest_api=True)
-
-    s = launcher.start()
-    s.load_data(f"{s.cei_home}/ensight{s.cei_suffix}/data/cube/cube.case")
-    uri_base = f"http://{s.hostname}:{s.html_port}/ensight/v1/{s.secret_key}"
-
-    # Simple attempt to do some math, store it and get the value back
-
-    ret = requests.put(f"{uri_base}/exec", json="enscl.rest_test = 30*20")
-    assert ret.status_code == 200
-
-    value = requests.put(f"{uri_base}/eval", json="enscl.rest_test").json()
-    assert value == 600, "Unable to check computed value"
-
-    # grab some helpful object ids
-    js_part_name = requests.put(f"{uri_base}/eval", json="ensight.objs.core.PARTS[0]").json()
-    part_id = requests.put(
-        f"{uri_base}/eval", json="ensight.objs.core.PARTS[0]", params=dict(returns="__OBJID__")
-    ).json()
-    # check for '@ENSOBJ={id}@' name
-    assert js_part_name == f"@ENSOBJ={part_id}@"
-
-    # Simple command language example
-    ret = requests.put(f"{uri_base}/cmd/ensight.view_transf.rotate", json=[5.2, 10.4, 0]).json()
-    assert ret == 0
-
-    # Alternate API for getting part object references
-    ret = requests.get(f"{uri_base}/ensobjs/ensight.objs.core/PARTS").json()
-    assert ret[0] == js_part_name
-
-    # Manipulate the VISIBLE attribute in various ways
-    # Start by the ensobjs API
-    ret = requests.get(f"{uri_base}/ensobjs/{part_id}/VISIBLE").json()
-    assert ret is True
-    ret = requests.put(f"{uri_base}/ensobjs/{part_id}/VISIBLE", json=False)
-    assert ret.status_code == 200
-    # Verify via getattrs API
-    ret = requests.put(
-        f"{uri_base}/ensobjs/getattrs", json=[part_id], params=dict(returns="DESCRIPTION,VISIBLE")
-    ).json()
-    assert ret[f"{part_id}"][1] is False
-    # try via the setatts API
-    ret = requests.put(
-        f"{uri_base}/ensobjs/setattrs", json=dict(objects=[f"{part_id}"], values=dict(VISIBLE=True))
-    )
-    assert ret.status_code == 200
-    # Verify the result
-    ret = requests.get(f"{uri_base}/ensobjs/{part_id}/VISIBLE").json()
-    assert ret is True
-
-    # Simple remote function test
-    foo_src = "def foo(n:int = 1):\n return list(numpy.random.rand(n))\n"
-    ret = requests.put(
-        f"{uri_base}/def_func/rest_test/foo", json=foo_src, params=dict(imports="numpy")
-    )
-    assert ret.status_code == 200
-    ret = requests.put(uri_base + "/call_func/rest_test/foo", json=dict(n=3)).json()
-    assert len(ret) == 3
-    assert type(ret[0]) == float
-
-    s.close()
+from ansys.pyensight.core.dockerlauncher import DockerLauncher
+from ansys.pyensight.core.locallauncher import LocalLauncher
+import pytest
+import requests
+
+
+def test_rest_apis(tmpdir, pytestconfig: pytest.Config):
+    data_dir = tmpdir.mkdir("datadir")
+    use_local = pytestconfig.getoption("use_local_launcher")
+    if use_local:
+        launcher = LocalLauncher(enable_rest_api=True)
+    else:
+        launcher = DockerLauncher(data_directory=data_dir, use_dev=True, enable_rest_api=True)
+
+    s = launcher.start()
+    s.load_data(f"{s.cei_home}/ensight{s.cei_suffix}/data/cube/cube.case")
+    uri_base = f"http://{s.hostname}:{s.html_port}/ensight/v1/{s.secret_key}"
+
+    # Simple attempt to do some math, store it and get the value back
+
+    ret = requests.put(f"{uri_base}/exec", json="enscl.rest_test = 30*20")
+    assert ret.status_code == 200
+
+    value = requests.put(f"{uri_base}/eval", json="enscl.rest_test").json()
+    assert value == 600, "Unable to check computed value"
+
+    # grab some helpful object ids
+    js_part_name = requests.put(f"{uri_base}/eval", json="ensight.objs.core.PARTS[0]").json()
+    part_id = requests.put(
+        f"{uri_base}/eval", json="ensight.objs.core.PARTS[0]", params=dict(returns="__OBJID__")
+    ).json()
+    # check for '@ENSOBJ={id}@' name
+    assert js_part_name == f"@ENSOBJ={part_id}@"
+
+    # Simple command language example
+    ret = requests.put(f"{uri_base}/cmd/ensight.view_transf.rotate", json=[5.2, 10.4, 0]).json()
+    assert ret == 0
+
+    # Alternate API for getting part object references
+    ret = requests.get(f"{uri_base}/ensobjs/ensight.objs.core/PARTS").json()
+    assert ret[0] == js_part_name
+
+    # Manipulate the VISIBLE attribute in various ways
+    # Start by the ensobjs API
+    ret = requests.get(f"{uri_base}/ensobjs/{part_id}/VISIBLE").json()
+    assert ret is True
+    ret = requests.put(f"{uri_base}/ensobjs/{part_id}/VISIBLE", json=False)
+    assert ret.status_code == 200
+    # Verify via getattrs API
+    ret = requests.put(
+        f"{uri_base}/ensobjs/getattrs", json=[part_id], params=dict(returns="DESCRIPTION,VISIBLE")
+    ).json()
+    assert ret[f"{part_id}"][1] is False
+    # try via the setatts API
+    ret = requests.put(
+        f"{uri_base}/ensobjs/setattrs", json=dict(objects=[f"{part_id}"], values=dict(VISIBLE=True))
+    )
+    assert ret.status_code == 200
+    # Verify the result
+    ret = requests.get(f"{uri_base}/ensobjs/{part_id}/VISIBLE").json()
+    assert ret is True
+
+    # Simple remote function test
+    foo_src = "def foo(n:int = 1):\n return list(numpy.random.rand(n))\n"
+    ret = requests.put(
+        f"{uri_base}/def_func/rest_test/foo", json=foo_src, params=dict(imports="numpy")
+    )
+    assert ret.status_code == 200
+    ret = requests.put(uri_base + "/call_func/rest_test/foo", json=dict(n=3)).json()
+    assert len(ret) == 3
+    assert type(ret[0]) == float
+
+    s.close()